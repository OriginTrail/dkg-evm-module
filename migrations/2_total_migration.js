var BN = require('bn.js');


var AssertionRegistry = artifacts.require('AssertionRegistry');
var ContentAsset = artifacts.require('ContentAsset');
var ERC20Token = artifacts.require('ERC20Token');
var HashingProxy = artifacts.require('HashingProxy');
var Hub = artifacts.require('Hub');
var IdentityStorage = artifacts.require('IdentityStorage');
var Identity = artifacts.require('Identity');
var ParametersStorage = artifacts.require('ParametersStorage');
var Log2PLDSF = artifacts.require('Log2PLDSF');
var Profile = artifacts.require('Profile');
var ProfileStorage = artifacts.require('ProfileStorage');
var ScoringProxy = artifacts.require('ScoringProxy');
var ServiceAgreementStorage = artifacts.require('ServiceAgreementStorage');
var SHA256 = artifacts.require('SHA256');
var ShardingTable = artifacts.require('ShardingTable');

const testAccounts = ["0xd6879C0A03aDD8cFc43825A42a3F3CF44DB7D2b9",
    "0x2f2697b2a7BB4555687EF76f8fb4C3DFB3028E57",
    "0xBCc7F04c73214D160AA6C892FcA6DB881fb3E0F5",
    "0xE4745cE633c2a809CDE80019D864538ba95201E3",
    "0x193a22749001fA75497fb8fcCE11235947a19b3d",
    "0xFFEE9a020c3DdDE30D0391254E05c8Fe8DC4a680",
    "0xBBC863B0776f5F8F816dD71e85AaA81449A87D9A",
    "0x64B592e8e9AF51Eb0DBa5d4c18b817C01e8e75a8",
    "0xb664cf668534FDE04cF43173e2187b7a9196bfC3",
    "0xCE81B24feDb116FaC5A887ED7706B05A46060079",
    "0xcF9c758Ae7C21D8048Fc1C3cb6164Ff37A5b205e",
    "0xC8b866F2dD57d2889a7cccB989cfb42dB4579411",
    "0xD242D54ed86A64909d0f990bCe608b065ed07559",
    "0x3368d4DBeC10220D7Ba73c3FC65977ED215C62Fc",
    "0x9d2934024ccC3995056E7E067184B3B0bB8B66Ab",
    "0x73DF1C18F18AA54DB018b3273E44b1A4713c5fE2",
    "0xd2c714a04fEA61C599815ec57fAf25ba4F4d496B",
    "0xBA9d00b748217381674E277D2447fcaCB78bcAc7",
    "0x34734d828d39ce0B3C8ad22B8578Cd2E3236F277",
    "0xCF4d6f24Ca163D14389C38DD0C7e89718d17090a",
    "0xD15Eb6bF044ed36DfDd2e3a3b84aB81AaB15881D",
    "0x06FD6319da4199BD55AA283787b9fd802082191d",
    "0xc3C828F5B357638265cC09Dd479F60A8E1190801",
    "0x50d2af71026c60648c612190ce92e8257c69B419",
    "0x4e6c7afa684B54980aE15aEA191911E3D9B47aba",
    "0x4a68eD404bBd120a3bdab1748dc36EE43a5AE42d",
    "0xDdbc8EA86Ec762AA4a7aC985fF3c7E7087be9e3B",
    "0xf68B2609F1E240e501D78c78276D7314ba298025",
    "0xBaF76aC0d0ef9a2FFF76884d54C9D3e270290a43"];

module.exports = async (deployer, network, accounts) => {
    let assertionRegistry, contentAsset, erc20Token, hashingProxy,
<<<<<<< HEAD
        hub, identity, identityStorage, parametersStorage, pldsfContract, profile,
=======
        hub, identityStorage, parametersStorage, log2pldsfContract, profile,
>>>>>>> 57d71189
        profileStorage, scoringProxy, serviceAgreementStorage, sha256Contract,
        shardingTable;

    switch (network) {
        case 'development':
        case 'ganache':
        case 'rinkeby':
        case 'test':
        case 'mumbai':
            await deployer.deploy(Hub, {gas: 6000000, from: accounts[0]})
                .then((result) => {
                    hub = result;
                });
            await hub.setContractAddress('Owner', accounts[0]);

            /* -------------------------------Parameters Storage------------------------------------- */
            await deployer.deploy(ParametersStorage, {gas: 6000000, from: accounts[0]})
                .then((result) => {
                    parametersStorage = result;
                });
            await hub.setContractAddress('ParametersStorage', parametersStorage.address);
            /* -------------------------------------------------------------------------------------- */

            /* ----------------------------------Hashing Proxy--------------------------------------- */
            await deployer.deploy(HashingProxy, {gas: 6000000, from: accounts[0]})
                .then((result) => {
                    hashingProxy = result;
                });
            await hub.setContractAddress('HashingProxy', hashingProxy.address);

            await deployer.deploy(SHA256, {gas: 6000000, from: accounts[0]})
                .then((result) => {
                    sha256Contract = result;
                });

            // 0 - sha256
            await hashingProxy.setContractAddress(0, sha256Contract.address);
            /* ---------------------------------------------------------------------------------------- */

            /* ----------------------------------Scoring Proxy----------------------------------------- */
            await deployer.deploy(ScoringProxy, {gas: 6000000, from: accounts[0]})
                .then((result) => {
                    scoringProxy = result;
                });
            await hub.setContractAddress('ScoringProxy', scoringProxy.address);

            await deployer.deploy(Log2PLDSF, hub.address, {gas: 6000000, from: accounts[0]})
                .then((result) => {
                    log2pldsfContract = result;
                });

            // 0 - Log2PLDSF
            await scoringProxy.setContractAddress(0, log2pldsfContract.address);
            /* ---------------------------------------------------------------------------------------- */

            /* ---------------------------------Sharding Table----------------------------------------- */
            await deployer.deploy(ShardingTable, hub.address, {gas: 6000000, from: accounts[0]})
                .then((result) => {
                    shardingTable = result;
                });
            await hub.setContractAddress('ShardingTable', shardingTable.address);
            /* ---------------------------------------------------------------------------------------- */

            /* --------------------------------Assertion Registry-------------------------------------- */
            await deployer.deploy(AssertionRegistry, hub.address, {gas: 6000000, from: accounts[0]})
                .then((result) => {
                    assertionRegistry = result;
                });
            await hub.setContractAddress('AssertionRegistry', assertionRegistry.address);
            /* ---------------------------------------------------------------------------------------- */

            /* -----------------------------Service Agreement Storage---------------------------------- */
            await deployer.deploy(ServiceAgreementStorage, hub.address, {gas: 6000000, from: accounts[0]})
                .then((result) => {
                    serviceAgreementStorage = result;
                });
            await hub.setContractAddress('ServiceAgreementStorage', serviceAgreementStorage.address);
            /* ---------------------------------------------------------------------------------------- */

            /* ---------------------------------------Assets------------------------------------------- */
            await deployer.deploy(ContentAsset, hub.address, {gas: 6000000, from: accounts[0]})
                .then((result) => {
                    contentAsset = result;
                });
            await hub.setAssetContractAddress('ContentAsset', contentAsset.address);
            /* ---------------------------------------------------------------------------------------- */

            /* ---------------------------------------ERC20-------------------------------------------- */
            await deployer.deploy(ERC20Token, hub.address, {gas: 6000000, from: accounts[0]})
                .then((result) => {
                    erc20Token = result;
                });
            await hub.setContractAddress('Token', erc20Token.address);

            await erc20Token.setupRole(accounts[0]);

            const amountToMint = (new BN(5)).mul((new BN(10)).pow(new BN(30)));

            if (network !== 'mumbai') {
                accounts = accounts.concat(testAccounts);
            }
            for (let account of accounts) {
                console.log('Account', account, 'is funded with', amountToMint.toString());
                await erc20Token.mint(account, amountToMint);
            }
            /* ---------------------------------------------------------------------------------------- */

            /* ----------------------------------Identity Storage-------------------------------------- */
            await deployer.deploy(IdentityStorage, hub.address, {gas: 6000000, from: accounts[0]})
                .then((result) => {
                    identityStorage = result;
                });
            await hub.setContractAddress('IdentityStorage', identityStorage.address);
            /* ---------------------------------------------------------------------------------------- */

            /* ----------------------------------Identity-------------------------------------- */
            await deployer.deploy(Identity, hub.address, {gas: 6000000, from: accounts[0]})
                .then((result) => {
                    identity = result;
                });
            await hub.setContractAddress('Identity', identity.address);
            /* ---------------------------------------------------------------------------------------- */

            /* ------------------------------------Profile Storage------------------------------------- */
            await deployer.deploy(ProfileStorage, hub.address, {gas: 6000000, from: accounts[0]})
                .then((result) => {
                    profileStorage = result;
                });
            await hub.setContractAddress('ProfileStorage', profileStorage.address);
            /* ---------------------------------------------------------------------------------------- */

            /* ---------------------------------------Profile------------------------------------------- */
            await deployer.deploy(Profile, hub.address, {gas: 6000000, from: accounts[0]})
                .then((result) => {
                    profile = result;
                });
            await hub.setContractAddress('Profile', profile.address);
            /* ---------------------------------------------------------------------------------------- */

            console.log('\n\n \t Contract adresses on ganache:');
            console.log(`\t Hub address: ${hub.address}`);
            console.log(`\t Parameters Storage address: ${parametersStorage.address}`);
            console.log(`\t Hashing Proxy address: ${hashingProxy.address}`);
            console.log(`\t SHA256 address: ${sha256Contract.address}`);
            console.log(`\t Scoring Proxy address: ${scoringProxy.address}`);
            console.log(`\t Log2PLDSF address: ${log2pldsfContract.address}`);
            console.log(`\t Sharding table: ${shardingTable.address}`);
            console.log(`\t Assertion registry address: ${assertionRegistry.address}`);
            console.log(`\t Service Agreement Storage address: ${serviceAgreementStorage.address}`);
            console.log(`\t Content Asset address: ${contentAsset.address}`);
            console.log(`\t Token address: ${erc20Token.address}`);
            console.log(`\t Identity Storage address: ${profileStorage.address}`);
            console.log(`\t Profile Storage address: ${profileStorage.address}`);
            console.log(`\t Profile address: ${profile.address}`);

            break;
        default:
            console.warn('Please use one of the following network identifiers: ganache');
            break;
    }
};<|MERGE_RESOLUTION|>--- conflicted
+++ resolved
@@ -49,11 +49,7 @@
 
 module.exports = async (deployer, network, accounts) => {
     let assertionRegistry, contentAsset, erc20Token, hashingProxy,
-<<<<<<< HEAD
-        hub, identity, identityStorage, parametersStorage, pldsfContract, profile,
-=======
-        hub, identityStorage, parametersStorage, log2pldsfContract, profile,
->>>>>>> 57d71189
+        hub, identity, identityStorage, parametersStorage, log2pldsfContract, profile,
         profileStorage, scoringProxy, serviceAgreementStorage, sha256Contract,
         shardingTable;
 
@@ -206,6 +202,7 @@
             console.log(`\t Content Asset address: ${contentAsset.address}`);
             console.log(`\t Token address: ${erc20Token.address}`);
             console.log(`\t Identity Storage address: ${profileStorage.address}`);
+            console.log(`\t Identity address: ${identity.address}`);
             console.log(`\t Profile Storage address: ${profileStorage.address}`);
             console.log(`\t Profile address: ${profile.address}`);
 
