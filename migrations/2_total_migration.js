--- conflicted
+++ resolved
@@ -1,10 +1,8 @@
 var BN = require('bn.js');
 
-<<<<<<< HEAD
+
 var ParametersStorage = artifacts.require('ParametersStorage');
-=======
 var HashingHub = artifacts.require('HashingHub'); // eslint-disable-line no-undef
->>>>>>> 4fb6e03d
 var Hub = artifacts.require('Hub'); // eslint-disable-line no-undef
 var SHA256 = artifacts.require('SHA256'); // eslint-disable-line no-undef
 var ShardingTable = artifacts.require('ShardingTable'); // eslint-disable-line no-undef
@@ -46,15 +44,11 @@
     "0xBaF76aC0d0ef9a2FFF76884d54C9D3e270290a43"];
 
 module.exports = async (deployer, network, accounts) => {
-<<<<<<< HEAD
-    let assetRegistry, assertionRegistry, erc721Registry, erc20Token, profileStorage, parametersStorage, profile, hub, shardingTable;
-=======
     let (
         assertionRegistry, erc721Registry, erc20Token,
-        profileStorage, profile, hashingHub, hub,
-        sha256Contract, shardingTable
+        profileStorage, parametersStorage, profile,
+        hashingHub, hub, sha256Contract, shardingTable
     );
->>>>>>> 4fb6e03d
 
     switch (network) {
         case 'development':
@@ -68,7 +62,6 @@
                 });
             await hub.setContractAddress('Owner', accounts[0]);
 
-<<<<<<< HEAD
             /* --------------------------------ParametersStorage------------------------------------- */
             await deployer.deploy(ParametersStorage, hub.address, {gas: 6000000, from: accounts[0]})
                 .then((result) => {
@@ -76,7 +69,7 @@
                 });
             await hub.setContractAddress('ParametersStorage', parametersStorage.address);
             /* -------------------------------------------------------------------------------------- */
-=======
+
             /* ------------------------------------Hashing Hub---------------------------------------- */
             await deployer.deploy(HashingHub, hub.address, {gas: 6000000, from: accounts[0]})
                 .then((result) => {
@@ -92,7 +85,6 @@
             // 0 - sha256
             await hashingHub.setContractAddress(0, sha256Contract.address);
             /* ---------------------------------------------------------------------------------------- */
->>>>>>> 4fb6e03d
 
             await deployer.deploy(ShardingTable, hub.address, {gas: 6000000, from: accounts[0]})
                 .then((result) => {
@@ -152,18 +144,12 @@
 
             console.log('\n\n \t Contract adresses on ganache:');
             console.log(`\t Hub address: ${hub.address}`);
-<<<<<<< HEAD
             console.log(`\t Parameters Storage address: ${parametersStorage.address}`);
-            console.log(`\t Sharding Table: ${shardingTable.address}`);
-            console.log(`\t Assertion Registry address: ${assertionRegistry.address}`);
-            console.log(`\t Asset Registry address: ${assetRegistry.address}`);
-=======
             console.log(`\t Hashing Hub address: ${hashingHub.address}`);
             console.log(`\t SHA256 address: ${sha256Contract.address}`);
             console.log(`\t Sharding table: ${shardingTable.address}`);
             console.log(`\t Assertion registry address: ${assertionRegistry.address}`);
             console.log(`\t Asset registry address: ${assetRegistry.address}`);
->>>>>>> 4fb6e03d
             console.log(`\t Token address: ${erc20Token.address}`);
             console.log(`\t Profile Storage address: ${profileStorage.address}`);
             console.log(`\t Profile address: ${profile.address}`);
