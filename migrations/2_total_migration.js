--- conflicted
+++ resolved
@@ -193,12 +193,9 @@
             console.log(`\t Hashing Proxy address: ${hashingProxy.address}`);
             console.log(`\t SHA256 address: ${sha256Contract.address}`);
             console.log(`\t Scoring Proxy address: ${scoringProxy.address}`);
-<<<<<<< HEAD
             console.log(`\t PLDSF address: ${pldsfContract.address}`);
+            console.log(`\t Log2PLDSF address: ${log2pldsfContract.address}`);
             console.log(`\t Sharding table storage: ${shardingTableStorage.address}`);
-=======
-            console.log(`\t Log2PLDSF address: ${log2pldsfContract.address}`);
->>>>>>> 57d71189
             console.log(`\t Sharding table: ${shardingTable.address}`);
             console.log(`\t Assertion registry address: ${assertionRegistry.address}`);
             console.log(`\t Service Agreement Storage address: ${serviceAgreementStorage.address}`);
