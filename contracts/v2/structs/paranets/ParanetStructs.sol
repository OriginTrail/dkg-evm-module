--- conflicted
+++ resolved
@@ -15,15 +15,12 @@
         CURATED
     }
 
-<<<<<<< HEAD
     enum ParanetKnowledgeMinerAccessRequestStatus {
         PENDING,
         APPROVED,
         DENIED
     }
 
-=======
->>>>>>> 78206597
     struct Paranet {
         address paranetKAStorageContract;
         uint256 paranetKATokenId;
@@ -56,7 +53,6 @@
         AccessPolicy nodesAccessPolicy;
         AccessPolicy minersAccessPolicy;
         uint96 cumulativeKnowledgeValue;
-        AccessPolicy minersPolicy;
     }
 
     struct IncentivesPool {
