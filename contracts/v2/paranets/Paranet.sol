--- conflicted
+++ resolved
@@ -210,7 +210,6 @@
         uint256 paranetKATokenId,
         string calldata paranetDescription
     ) external onlyParanetOperator(keccak256(abi.encodePacked(paranetKAStorageContract, paranetKATokenId))) {
-<<<<<<< HEAD
         ParanetsRegistry pr = paranetsRegistry;
 
         if (!pr.paranetExists(keccak256(abi.encodePacked(paranetKAStorageContract, paranetKATokenId)))) {
@@ -218,12 +217,6 @@
         }
 
         pr.setDescription(keccak256(abi.encodePacked(paranetKAStorageContract, paranetKATokenId)), paranetDescription);
-=======
-        paranetsRegistry.setName(
-            keccak256(abi.encodePacked(paranetKAStorageContract, paranetKATokenId)),
-            paranetDescription
-        );
->>>>>>> 076f276b
 
         emit ParanetDescriptionUpdated(paranetKAStorageContract, paranetKATokenId, paranetDescription);
     }
@@ -248,6 +241,7 @@
         uint256 paranetServiceKATokenId
     ) external onlyParanetOperator(keccak256(abi.encodePacked(paranetKAStorageContract, paranetKATokenId))) {
         ParanetServicesRegistry psr = paranetServicesRegistry;
+        ParanetsRegistry pr = paranetsRegistry;
 
         if (
             !psr.paranetServiceExists(
@@ -257,7 +251,6 @@
             revert ParanetErrors.ParanetServiceDoesntExist(paranetServiceKAStorageContract, paranetServiceKATokenId);
         }
 
-<<<<<<< HEAD
         if (
             pr.isServiceImplemented(
                 keccak256(abi.encodePacked(paranetKAStorageContract, paranetKATokenId)),
@@ -271,9 +264,6 @@
         }
 
         pr.addService(
-=======
-        paranetsRegistry.addService(
->>>>>>> 076f276b
             keccak256(abi.encodePacked(paranetKAStorageContract, paranetKATokenId)),
             keccak256(abi.encodePacked(paranetServiceKAStorageContract, paranetServiceKATokenId))
         );
@@ -489,11 +479,7 @@
         }
 
         // Mint Knowledge Asset
-<<<<<<< HEAD
         uint256 knowledgeAssetTokenId = ca.createAsset(knowledgeAssetArgs, msg.sender);
-=======
-        uint256 knowledgeAssetTokenId = ca.createAssetFromContract(msg.sender, knowledgeAssetArgs);
->>>>>>> 076f276b
 
         // Add Knowledge Asset to the KnowledgeAssetsRegistry
         pkar.addKnowledgeAsset(
