// SPDX-License-Identifier: MIT

pragma solidity ^0.8.16;

import {ContentAssetStorageV2} from "../storage/assets/ContentAssetStorage.sol";
import {ContentAssetV2} from "../assets/ContentAsset.sol";
import {HubV2} from "../Hub.sol";
import {ParanetKnowledgeAssetsRegistry} from "../storage/paranets/ParanetKnowledgeAssetsRegistry.sol";
import {ParanetKnowledgeMinersRegistry} from "../storage/paranets/ParanetKnowledgeMinersRegistry.sol";
import {ParanetsRegistry} from "../storage/paranets/ParanetsRegistry.sol";
import {ParanetServicesRegistry} from "../storage/paranets/ParanetServicesRegistry.sol";
import {ProfileStorage} from "../../v1/storage/ProfileStorage.sol";
import {ServiceAgreementStorageProxy} from "../../v1/storage/ServiceAgreementStorageProxy.sol";
import {HashingProxy} from "../../v1/HashingProxy.sol";
import {ContractStatusV2} from "../abstract/ContractStatus.sol";
import {Initializable} from "../../v1/interface/Initializable.sol";
import {Named} from "../../v1/interface/Named.sol";
import {Versioned} from "../../v1/interface/Versioned.sol";
import {ContentAssetStructs} from "../../v1/structs/assets/ContentAssetStructs.sol";
import {ParanetStructs} from "../structs/paranets/ParanetStructs.sol";
import {ParanetErrors} from "../errors/paranets/ParanetErrors.sol";
import {ProfileErrors} from "../../v1/errors/ProfileErrors.sol";
import {IERC721} from "@openzeppelin/contracts/token/ERC721/IERC721.sol";
import {HASH_FUNCTION_ID} from "../../v1/constants/assets/ContentAssetConstants.sol";

contract Paranet is Named, Versioned, ContractStatusV2, Initializable {
    event ParanetRegistered(
        address indexed paranetKAStorageContract,
        uint256 indexed paranetKATokenId,
        string paranetName,
        string paranetDescription,
<<<<<<< HEAD
        ParanetStructs.AccessPolicy minersPolicy
=======
        ParanetStructs.AccessPolicy nodesAccessPolicy,
        ParanetStructs.AccessPolicy minersAccessPolicy
    );
    event ParanetCuratedNodeAdded(
        address indexed paranetKAStorageContract,
        uint256 indexed paranetKATokenId,
        uint72 identityId
    );
    event ParanetCuratedNodeRemoved(
        address indexed paranetKAStorageContract,
        uint256 indexed paranetKATokenId,
        uint72 identityId
>>>>>>> 78206597
    );
    event ParanetIncetivesPoolDeployed(
        address indexed paranetKAStorageContract,
        uint256 indexed paranetKATokenId,
        ParanetStructs.IncentivesPool incentivesPool
    );
    event ParanetMetadataUpdated(
        address indexed paranetKAStorageContract,
        uint256 indexed paranetKATokenId,
        string newParanetName,
        string newParanetDescription,
        ParanetStructs.AccessPolicy minersPolicy
    );
    event ParanetServiceAdded(
        address indexed paranetKAStorageContract,
        uint256 indexed paranetKATokenId,
        address indexed paranetServiceKAStorageContract,
        uint256 paranetServiceKATokenId
    );
    event ParanetServiceRegistered(
        address indexed paranetServiceKAStorageContract,
        uint256 indexed paranetServiceKATokenId,
        string paranetServiceName,
        string paranetServiceDescription,
        address[] paranetServiceAddresses
    );
    event ParanetServiceMetadataUpdated(
        address indexed paranetServiceKAStorageContract,
        uint256 indexed paranetServiceKATokenId,
        string newParanetServiceName,
        string newParanetServiceDescription,
        address[] newParanetServiceAddresses
    );
    event KnowledgeAssetSubmittedToParanet(
        address indexed paranetKAStorageContract,
        uint256 indexed paranetKATokenId,
        address indexed knowledgeAssetStorageContract,
        uint256 knowledgeAssetTokenId
    );

    event KnowledgeMinersWhitelisted(
        address indexed paranetServiceKAStorageContract,
        uint256 indexed paranetServiceKATokenId,
        address[] knowledgeMinersAddresses
    );

    event ParanetKnowledgeMiningAccessRequsted(
        address indexed paranetServiceKAStorageContract,
        uint256 indexed paranetServiceKATokenId,
        address knowledgeMinerAddress
    );

    string private constant _NAME = "Paranet";
    string private constant _VERSION = "2.2.0";

    ParanetsRegistry public paranetsRegistry;
    ParanetServicesRegistry public paranetServicesRegistry;
    ParanetKnowledgeMinersRegistry public paranetKnowledgeMinersRegistry;
    ParanetKnowledgeAssetsRegistry public paranetKnowledgeAssetsRegistry;
    ProfileStorage public profileStorage;
    ContentAssetStorageV2 public contentAssetStorage;
    ContentAssetV2 public contentAsset;
    HashingProxy public hashingProxy;
    ServiceAgreementStorageProxy public serviceAgreementStorageProxy;

    // solhint-disable-next-line no-empty-blocks
    constructor(address hubAddress) ContractStatusV2(hubAddress) {}

    modifier onlyKnowledgeAssetOwner(address knowledgeAssetStorageContract, uint256 knowledgeAssetTokenId) {
        _checkKnowledgeAssetOwner(knowledgeAssetStorageContract, knowledgeAssetTokenId);
        _;
    }

    function initialize() public onlyHubOwner {
        profileStorage = ProfileStorage(hub.getContractAddress("ProfileStorage"));
        contentAssetStorage = ContentAssetStorageV2(hub.getAssetStorageAddress("ContentAssetStorage"));
        contentAsset = ContentAssetV2(hub.getContractAddress("ContentAsset"));
        paranetsRegistry = ParanetsRegistry(hub.getContractAddress("ParanetsRegistry"));
        paranetServicesRegistry = ParanetServicesRegistry(hub.getContractAddress("ParanetServicesRegistry"));
        paranetKnowledgeMinersRegistry = ParanetKnowledgeMinersRegistry(
            hub.getContractAddress("ParanetKnowledgeMinersRegistry")
        );
        paranetKnowledgeAssetsRegistry = ParanetKnowledgeAssetsRegistry(
            hub.getContractAddress("ParanetKnowledgeAssetsRegistry")
        );
        hashingProxy = HashingProxy(hub.getContractAddress("HashingProxy"));
        serviceAgreementStorageProxy = ServiceAgreementStorageProxy(
            hub.getContractAddress("ServiceAgreementStorageProxy")
        );
    }

    function name() external pure virtual override returns (string memory) {
        return _NAME;
    }

    function version() external pure virtual override returns (string memory) {
        return _VERSION;
    }

    function registerParanet(
        address paranetKAStorageContract,
        uint256 paranetKATokenId,
        string calldata paranetName,
        string calldata paranetDescription,
<<<<<<< HEAD
        ParanetStructs.AccessPolicy paranetMinersPolicy
=======
        ParanetStructs.AccessPolicy nodesAccessPolicy,
        ParanetStructs.AccessPolicy minersAccessPolicy
>>>>>>> 78206597
    ) external onlyKnowledgeAssetOwner(paranetKAStorageContract, paranetKATokenId) returns (bytes32) {
        ParanetsRegistry pr = paranetsRegistry;

        if (pr.paranetExists(keccak256(abi.encodePacked(paranetKAStorageContract, paranetKATokenId)))) {
            revert ParanetErrors.ParanetHasAlreadyBeenRegistered(paranetKAStorageContract, paranetKATokenId);
        }

        emit ParanetRegistered(
            paranetKAStorageContract,
            paranetKATokenId,
            paranetName,
            paranetDescription,
<<<<<<< HEAD
            paranetMinersPolicy
        );
=======
            nodesAccessPolicy,
            minersAccessPolicy
        );

>>>>>>> 78206597
        return
            pr.registerParanet(
                paranetKAStorageContract,
                paranetKATokenId,
                paranetName,
                paranetDescription,
<<<<<<< HEAD
                paranetMinersPolicy
=======
                nodesAccessPolicy,
                minersAccessPolicy
>>>>>>> 78206597
            );
    }

    function updateParanetMetadata(
        address paranetKAStorageContract,
        uint256 paranetKATokenId,
        string calldata paranetName,
        string calldata paranetDescription,
        ParanetStructs.AccessPolicy paranetMinersPolicy
    ) external onlyKnowledgeAssetOwner(paranetKAStorageContract, paranetKATokenId) {
        ParanetsRegistry pr = paranetsRegistry;

        if (!pr.paranetExists(keccak256(abi.encodePacked(paranetKAStorageContract, paranetKATokenId)))) {
            revert ParanetErrors.ParanetDoesntExist(paranetKAStorageContract, paranetKATokenId);
        }

        pr.setName(keccak256(abi.encodePacked(paranetKAStorageContract, paranetKATokenId)), paranetName);
        pr.setDescription(keccak256(abi.encodePacked(paranetKAStorageContract, paranetKATokenId)), paranetDescription);
        pr.setMinersPolicy(
            keccak256(abi.encodePacked(paranetKAStorageContract, paranetKATokenId)),
            paranetMinersPolicy
        );

        emit ParanetMetadataUpdated(
            paranetKAStorageContract,
            paranetKATokenId,
            paranetName,
            paranetDescription,
            paranetMinersPolicy
        );
    }

    function addParanetCuratedNodes(
        address paranetKAStorageContract,
        uint256 paranetKATokenId,
        uint72[] calldata identityIds
    ) external onlyKnowledgeAssetOwner(paranetKAStorageContract, paranetKATokenId) {
        ParanetsRegistry pr = paranetsRegistry;
        ProfileStorage ps = profileStorage;

        if (!pr.paranetExists(keccak256(abi.encodePacked(paranetKAStorageContract, paranetKATokenId)))) {
            revert ParanetErrors.ParanetDoesntExist(paranetKAStorageContract, paranetKATokenId);
        }

        if (
            pr.getNodesAccessPolicy(keccak256(abi.encodePacked(paranetKAStorageContract, paranetKATokenId))) !=
            ParanetStructs.AccessPolicy.CURATED
        ) {
            ParanetStructs.AccessPolicy[] memory expectedAccessPolicies = new ParanetStructs.AccessPolicy[](1);
            expectedAccessPolicies[0] = ParanetStructs.AccessPolicy.CURATED;

            revert ParanetErrors.InvalidParanetNodesAccessPolicy(
                expectedAccessPolicies,
                pr.getNodesAccessPolicy(keccak256(abi.encodePacked(paranetKAStorageContract, paranetKATokenId)))
            );
        }

        for (uint256 i; i < identityIds.length; ) {
            if (!ps.profileExists(identityIds[i])) {
                revert ProfileErrors.ProfileDoesntExist(identityIds[i]);
            }

            if (
                pr.isCuratedNode(
                    keccak256(abi.encodePacked(paranetKAStorageContract, paranetKATokenId)),
                    identityIds[i]
                )
            ) {
                revert ParanetErrors.ParanetCuratedNodeHasAlreadyBeenAdded(
                    keccak256(abi.encodePacked(paranetKAStorageContract, paranetKATokenId)),
                    identityIds[i]
                );
            }

            pr.addCuratedNode(keccak256(abi.encodePacked(paranetKAStorageContract, paranetKATokenId)), identityIds[i]);

            emit ParanetCuratedNodeAdded(paranetKAStorageContract, paranetKATokenId, identityIds[i]);

            unchecked {
                i++;
            }
        }
    }

    function removeParanetCuratedNodes(
        address paranetKAStorageContract,
        uint256 paranetKATokenId,
        uint72[] calldata identityIds
    ) external onlyKnowledgeAssetOwner(paranetKAStorageContract, paranetKATokenId) {
        ParanetsRegistry pr = paranetsRegistry;

        if (!pr.paranetExists(keccak256(abi.encodePacked(paranetKAStorageContract, paranetKATokenId)))) {
            revert ParanetErrors.ParanetDoesntExist(paranetKAStorageContract, paranetKATokenId);
        }

        if (
            pr.getNodesAccessPolicy(keccak256(abi.encodePacked(paranetKAStorageContract, paranetKATokenId))) !=
            ParanetStructs.AccessPolicy.CURATED
        ) {
            ParanetStructs.AccessPolicy[] memory expectedAccessPolicies = new ParanetStructs.AccessPolicy[](1);
            expectedAccessPolicies[0] = ParanetStructs.AccessPolicy.CURATED;

            revert ParanetErrors.InvalidParanetNodesAccessPolicy(
                expectedAccessPolicies,
                pr.getNodesAccessPolicy(keccak256(abi.encodePacked(paranetKAStorageContract, paranetKATokenId)))
            );
        }

        for (uint256 i; i < identityIds.length; ) {
            if (
                !pr.isCuratedNode(
                    keccak256(abi.encodePacked(paranetKAStorageContract, paranetKATokenId)),
                    identityIds[i]
                )
            ) {
                revert ParanetErrors.ParanetCuratedNodeDoesntExist(
                    keccak256(abi.encodePacked(paranetKAStorageContract, paranetKATokenId)),
                    identityIds[i]
                );
            }

            pr.removeCuratedNode(
                keccak256(abi.encodePacked(paranetKAStorageContract, paranetKATokenId)),
                identityIds[i]
            );

            emit ParanetCuratedNodeRemoved(paranetKAStorageContract, paranetKATokenId, identityIds[i]);

            unchecked {
                i++;
            }
        }
    }

    function addParanetServices(
        address paranetKAStorageContract,
        uint256 paranetKATokenId,
        ParanetStructs.UniversalAssetLocator[] calldata services
    ) external onlyKnowledgeAssetOwner(paranetKAStorageContract, paranetKATokenId) {
        ParanetsRegistry pr = paranetsRegistry;
        ParanetServicesRegistry psr = paranetServicesRegistry;

        if (!pr.paranetExists(keccak256(abi.encodePacked(paranetKAStorageContract, paranetKATokenId)))) {
            revert ParanetErrors.ParanetDoesntExist(paranetKAStorageContract, paranetKATokenId);
        }

        for (uint256 i; i < services.length; ) {
            if (
                !psr.paranetServiceExists(
                    keccak256(abi.encodePacked(services[i].knowledgeAssetStorageContract, services[i].tokenId))
                )
            ) {
                revert ParanetErrors.ParanetServiceDoesntExist(
                    services[i].knowledgeAssetStorageContract,
                    services[i].tokenId
                );
            }

            _checkKnowledgeAssetOwner(services[i].knowledgeAssetStorageContract, services[i].tokenId);

            if (
                pr.isServiceImplemented(
                    keccak256(abi.encodePacked(paranetKAStorageContract, paranetKATokenId)),
                    keccak256(abi.encodePacked(services[i].knowledgeAssetStorageContract, services[i].tokenId))
                )
            ) {
                revert ParanetErrors.ParanetServiceHasAlreadyBeenAdded(
                    keccak256(abi.encodePacked(paranetKAStorageContract, paranetKATokenId)),
                    keccak256(abi.encodePacked(services[i].knowledgeAssetStorageContract, services[i].tokenId))
                );
            }

            pr.addService(
                keccak256(abi.encodePacked(paranetKAStorageContract, paranetKATokenId)),
                keccak256(abi.encodePacked(services[i].knowledgeAssetStorageContract, services[i].tokenId))
            );

            emit ParanetServiceAdded(
                paranetKAStorageContract,
                paranetKATokenId,
                services[i].knowledgeAssetStorageContract,
                services[i].tokenId
            );

            unchecked {
                i++;
            }
        }
    }

    function registerParanetService(
        address paranetServiceKAStorageContract,
        uint256 paranetServiceKATokenId,
        string calldata paranetServiceName,
        string calldata paranetServiceDescription,
        address[] calldata paranetServiceAddresses
    ) external onlyKnowledgeAssetOwner(paranetServiceKAStorageContract, paranetServiceKATokenId) returns (bytes32) {
        ParanetServicesRegistry psr = paranetServicesRegistry;

        if (
            psr.paranetServiceExists(
                keccak256(abi.encodePacked(paranetServiceKAStorageContract, paranetServiceKATokenId))
            )
        ) {
            revert ParanetErrors.ParanetServiceHasAlreadyBeenRegistered(
                paranetServiceKAStorageContract,
                paranetServiceKATokenId
            );
        }

        emit ParanetServiceRegistered(
            paranetServiceKAStorageContract,
            paranetServiceKATokenId,
            paranetServiceName,
            paranetServiceDescription,
            paranetServiceAddresses
        );

        return
            psr.registerParanetService(
                paranetServiceKAStorageContract,
                paranetServiceKATokenId,
                paranetServiceName,
                paranetServiceDescription,
                paranetServiceAddresses
            );
    }

    function updateParanetServiceMetadata(
        address paranetServiceKAStorageContract,
        uint256 paranetServiceKATokenId,
        string calldata paranetServiceName,
        string calldata paranetServiceDescription,
        address[] calldata paranetServiceAddresses
    ) external onlyKnowledgeAssetOwner(paranetServiceKAStorageContract, paranetServiceKATokenId) {
        ParanetServicesRegistry psr = paranetServicesRegistry;

        if (
            !psr.paranetServiceExists(
                keccak256(abi.encodePacked(paranetServiceKAStorageContract, paranetServiceKATokenId))
            )
        ) {
            revert ParanetErrors.ParanetServiceDoesntExist(paranetServiceKAStorageContract, paranetServiceKATokenId);
        }

        psr.setName(
            keccak256(abi.encodePacked(paranetServiceKAStorageContract, paranetServiceKATokenId)),
            paranetServiceName
        );
        psr.setDescription(
            keccak256(abi.encodePacked(paranetServiceKAStorageContract, paranetServiceKATokenId)),
            paranetServiceDescription
        );
        psr.setParanetServiceAddresses(
            keccak256(abi.encodePacked(paranetServiceKAStorageContract, paranetServiceKATokenId)),
            paranetServiceAddresses
        );

        emit ParanetServiceMetadataUpdated(
            paranetServiceKAStorageContract,
            paranetServiceKATokenId,
            paranetServiceName,
            paranetServiceDescription,
            paranetServiceAddresses
        );
    }

    function whitelistKnowledgeMiners(
        address paranetKAStorageContract,
        uint256 paranetKATokenId,
        address[] calldata knowledgeMinersAddresses
    ) external onlyKnowledgeAssetOwner(paranetKAStorageContract, paranetKATokenId) {
        ParanetsRegistry pr = paranetsRegistry;
        bytes32 paranetId = keccak256(abi.encodePacked(paranetKAStorageContract, paranetKATokenId));
        ParanetKnowledgeMinersRegistry pkmr = paranetKnowledgeMinersRegistry;

        if (!pr.paranetExists(paranetId)) {
            revert ParanetErrors.ParanetDoesntExist(paranetKAStorageContract, paranetKATokenId);
        }

        ParanetStructs.AccessPolicy paranetAccessPolicy = pr.getMinersPolicy(paranetId);
        if (!(paranetAccessPolicy == ParanetStructs.AccessPolicy.CURATED)) {
            revert ParanetErrors.InvalidAccessPolicy(paranetId, paranetAccessPolicy);
        }

        for (uint256 i; i < knowledgeMinersAddresses.length; ) {
            address knowledgeMinerAddress = knowledgeMinersAddresses[i];

            if (!pkmr.knowledgeMinerExists(knowledgeMinerAddress)) {
                pkmr.registerKnowledgeMiner(knowledgeMinerAddress);
            }

            if (!pr.isKnowledgeMinerRegistered(paranetId, knowledgeMinerAddress)) {
                pr.addKnowledgeMiner(paranetId, knowledgeMinerAddress);
            }

            unchecked {
                ++i;
            }
        }

        emit KnowledgeMinersWhitelisted(paranetKAStorageContract, paranetKATokenId, knowledgeMinersAddresses);
    }

    function mintKnowledgeAsset(
        address paranetKAStorageContract,
        uint256 paranetKATokenId,
        ContentAssetStructs.AssetInputArgs calldata knowledgeAssetArgs
    ) external returns (uint256) {
        ParanetsRegistry pr = paranetsRegistry;
        bytes32 paranetId = keccak256(abi.encodePacked(paranetKAStorageContract, paranetKATokenId));

        // Check if Paranet exists
        // If not: Throw an error
        if (!pr.paranetExists(paranetId)) {
            revert ParanetErrors.ParanetDoesntExist(paranetKAStorageContract, paranetKATokenId);
        }

        bool knowledgeMinerExists = paranetKnowledgeMinersRegistry.knowledgeMinerExists(msg.sender);

        // Check if paranet is curated and if knowledge miner is whitelisted
        if (pr.getMinersPolicy(paranetId) == ParanetStructs.AccessPolicy.CURATED && !knowledgeMinerExists) {
            revert ParanetErrors.KnowledgeMinerDoesNotExistInCuratedParanet(paranetId, msg.sender);
        }

        // Check if Knowledge Miner has profile
        // If not: Create a profile
        if (!knowledgeMinerExists) {
            paranetKnowledgeMinersRegistry.registerKnowledgeMiner(msg.sender);
        }

        // Check if Knowledge Miner is registert to paranet
        if (!pr.isKnowledgeMinerRegistered(paranetId, msg.sender)) {
            pr.addKnowledgeMiner(paranetId, msg.sender);
        }

        // Mint Knowledge Asset
        uint256 knowledgeAssetTokenId = contentAsset.createAssetFromContract(msg.sender, knowledgeAssetArgs);

        _updateSubmittedKnowledgeAssetMetadata(
            paranetKAStorageContract,
            paranetKATokenId,
            address(contentAssetStorage),
            knowledgeAssetTokenId,
            knowledgeAssetArgs.tokenAmount
        );

        emit KnowledgeAssetSubmittedToParanet(
            paranetKAStorageContract,
            paranetKATokenId,
            address(contentAssetStorage),
            knowledgeAssetTokenId
        );

        return knowledgeAssetTokenId;
    }

    function submitKnowledgeAsset(
        address paranetKAStorageContract,
        uint256 paranetKATokenId,
        address knowledgeAssetStorageContract,
        uint256 knowledgeAssetTokenId
    ) external onlyKnowledgeAssetOwner(knowledgeAssetStorageContract, knowledgeAssetTokenId) {
        ParanetsRegistry pr = paranetsRegistry;
        bytes32 paranetId = keccak256(abi.encodePacked(paranetKAStorageContract, paranetKATokenId));

        if (!pr.paranetExists(paranetId)) {
            revert ParanetErrors.ParanetDoesntExist(paranetKAStorageContract, paranetKATokenId);
        }

        bool knowledgeMinerExists = paranetKnowledgeMinersRegistry.knowledgeMinerExists(msg.sender);

        // Check if paranet is curated and if knowledge miner is whitelisted
        if (pr.getMinersPolicy(paranetId) == ParanetStructs.AccessPolicy.CURATED && !knowledgeMinerExists) {
            revert ParanetErrors.KnowledgeMinerDoesNotExistInCuratedParanet(paranetId, msg.sender);
        }

        if (paranetKnowledgeAssetsRegistry.isParanetKnowledgeAsset(paranetId)) {
            revert ParanetErrors.KnowledgeAssetIsAPartOfOtherParanet(
                knowledgeAssetStorageContract,
                knowledgeAssetTokenId,
                paranetKnowledgeAssetsRegistry.getParanetId(
                    keccak256(abi.encodePacked(knowledgeAssetStorageContract, knowledgeAssetTokenId))
                )
            );
        }

        uint96 remainingTokenAmount = serviceAgreementStorageProxy.getAgreementTokenAmount(
            hashingProxy.callHashFunction(
                HASH_FUNCTION_ID,
                abi.encodePacked(
                    address(contentAssetStorage),
                    knowledgeAssetTokenId,
                    abi.encodePacked(
                        address(contentAssetStorage),
                        contentAssetStorage.getAssertionIdByIndex(knowledgeAssetTokenId, 0)
                    )
                )
            )
        );

        // Check if Knowledge Miner has profile
        // If not: Create a profile
        if (!knowledgeMinerExists) {
            paranetKnowledgeMinersRegistry.registerKnowledgeMiner(msg.sender);
        }

        // Check if Knowledge Miner is registert to paranet
        // If not: Register it
        if (!pr.isKnowledgeMinerRegistered(paranetId, msg.sender)) {
            pr.addKnowledgeMiner(paranetId, msg.sender);
        }

        _updateSubmittedKnowledgeAssetMetadata(
            paranetKAStorageContract,
            paranetKATokenId,
            knowledgeAssetStorageContract,
            knowledgeAssetTokenId,
            remainingTokenAmount
        );

        emit KnowledgeAssetSubmittedToParanet(
            paranetKAStorageContract,
            paranetKATokenId,
            knowledgeAssetStorageContract,
            knowledgeAssetTokenId
        );
    }

    function processUpdatedKnowledgeAssetStatesMetadata(
        address paranetKAStorageContract,
        uint256 paranetKATokenId,
        uint256 start,
        uint256 end
    ) external {
        _processUpdatedKnowledgeAssetStatesMetadata(
            keccak256(abi.encodePacked(paranetKAStorageContract, paranetKATokenId)),
            paranetKnowledgeMinersRegistry.getUpdatingKnowledgeAssetStates(
                msg.sender,
                keccak256(abi.encodePacked(paranetKAStorageContract, paranetKATokenId)),
                start,
                end
            )
        );
    }

    function _updateSubmittedKnowledgeAssetMetadata(
        address paranetKAStorageContract,
        uint256 paranetKATokenId,
        address knowledgeAssetStorageContract,
        uint256 knowledgeAssetTokenId,
        uint96 tokenAmount
    ) internal {
        ParanetsRegistry pr = paranetsRegistry;
        ParanetKnowledgeMinersRegistry pkmr = paranetKnowledgeMinersRegistry;

        // Add Knowledge Asset to the KnowledgeAssetsRegistry
        paranetKnowledgeAssetsRegistry.addKnowledgeAsset(
            keccak256(abi.encodePacked(paranetKAStorageContract, paranetKATokenId)),
            knowledgeAssetStorageContract,
            knowledgeAssetTokenId,
            msg.sender
        );

        // Add Knowledge Asset Metadata to the ParanetsRegistry
        pr.addKnowledgeAsset(
            keccak256(abi.encodePacked(paranetKAStorageContract, paranetKATokenId)),
            keccak256(abi.encodePacked(knowledgeAssetStorageContract, knowledgeAssetTokenId))
        );
        pr.addCumulativeKnowledgeValue(
            keccak256(abi.encodePacked(paranetKAStorageContract, paranetKATokenId)),
            tokenAmount
        );

        // Add Knowledge Asset Metadata to the KnowledgeMinersRegistry
        pkmr.addSubmittedKnowledgeAsset(
            msg.sender,
            keccak256(abi.encodePacked(paranetKAStorageContract, paranetKATokenId)),
            keccak256(abi.encodePacked(knowledgeAssetStorageContract, knowledgeAssetTokenId))
        );
        pkmr.addCumulativeTracSpent(
            msg.sender,
            keccak256(abi.encodePacked(paranetKAStorageContract, paranetKATokenId)),
            tokenAmount
        );
        pkmr.addUnrewardedTracSpent(
            msg.sender,
            keccak256(abi.encodePacked(paranetKAStorageContract, paranetKATokenId)),
            tokenAmount
        );
        pkmr.incrementTotalSubmittedKnowledgeAssetsCount(msg.sender);
        pkmr.addTotalTracSpent(msg.sender, tokenAmount);
    }

    function _processUpdatedKnowledgeAssetStatesMetadata(
        bytes32 paranetId,
        ParanetStructs.UpdatingKnowledgeAssetState[] memory updatingKnowledgeAssetStates
    ) internal {
        ParanetKnowledgeMinersRegistry pkmr = paranetKnowledgeMinersRegistry;
        ParanetsRegistry pr = paranetsRegistry;
        ContentAssetV2 ca = contentAsset;

        for (uint i; i < updatingKnowledgeAssetStates.length; ) {
            _checkKnowledgeAssetOwner(
                updatingKnowledgeAssetStates[i].knowledgeAssetStorageContract,
                updatingKnowledgeAssetStates[i].tokenId
            );

            bool continueOuterLoop = false;

            bytes32[] memory assertionIds = ContentAssetStorageV2(
                updatingKnowledgeAssetStates[i].knowledgeAssetStorageContract
            ).getAssertionIds(updatingKnowledgeAssetStates[i].tokenId);

            for (uint j = assertionIds.length; j > 0; ) {
                if (assertionIds[j - 1] == updatingKnowledgeAssetStates[i].assertionId) {
                    // Add Knowledge Asset Token Amount Metadata to the ParanetsRegistry
                    pr.addCumulativeKnowledgeValue(paranetId, updatingKnowledgeAssetStates[i].updateTokenAmount);

                    // Add Knowledge Asset Token Amount Metadata to the KnowledgeMinersRegistry
                    pkmr.addCumulativeTracSpent(
                        msg.sender,
                        paranetId,
                        updatingKnowledgeAssetStates[i].updateTokenAmount
                    );
                    pkmr.addUnrewardedTracSpent(
                        msg.sender,
                        paranetId,
                        updatingKnowledgeAssetStates[i].updateTokenAmount
                    );
                    pkmr.addTotalTracSpent(msg.sender, updatingKnowledgeAssetStates[i].updateTokenAmount);

                    pkmr.removeUpdatingKnowledgeAssetState(
                        msg.sender,
                        paranetId,
                        keccak256(
                            abi.encodePacked(
                                updatingKnowledgeAssetStates[i].knowledgeAssetStorageContract,
                                updatingKnowledgeAssetStates[i].tokenId,
                                updatingKnowledgeAssetStates[i].assertionId
                            )
                        )
                    );

                    continueOuterLoop = true;
                    break;
                }

                unchecked {
                    j--;
                }
            }

            unchecked {
                i++;
            }

            if (continueOuterLoop) {
                continue;
            }

            try ca.cancelAssetStateUpdateFromContract(updatingKnowledgeAssetStates[i].tokenId) {
                pkmr.removeUpdatingKnowledgeAssetState(
                    msg.sender,
                    paranetId,
                    keccak256(
                        abi.encodePacked(
                            updatingKnowledgeAssetStates[i].knowledgeAssetStorageContract,
                            updatingKnowledgeAssetStates[i].tokenId,
                            updatingKnowledgeAssetStates[i].assertionId
                        )
                    )
                );
                // solhint-disable-next-line no-empty-blocks
            } catch {}
        }
    }

    function _checkParanetOperator(bytes32 paranetId) internal view virtual {
        (address paranetKAStorageContract, uint256 paranetKATokenId) = paranetsRegistry.getParanetKnowledgeAssetLocator(
            paranetId
        );
        _checkKnowledgeAssetOwner(paranetKAStorageContract, paranetKATokenId);
    }

    function _checkParanetServiceOperator(bytes32 paranetServiceId) internal view virtual {
        (address paranetServiceKAStorageContract, uint256 paranetServiceKATokenId) = paranetServicesRegistry
            .getParanetServiceKnowledgeAssetLocator(paranetServiceId);
        _checkKnowledgeAssetOwner(paranetServiceKAStorageContract, paranetServiceKATokenId);
    }

    function _checkKnowledgeAssetOwner(
        address knowledgeAssetStorageContract,
        uint256 knowledgeAssetTokenId
    ) internal view virtual {
        require(hub.isAssetStorage(knowledgeAssetStorageContract), "Given address isn't KA Storage");
        require(
            IERC721(knowledgeAssetStorageContract).ownerOf(knowledgeAssetTokenId) == msg.sender,
            "Caller isn't the owner of the KA"
        );
    }
}<|MERGE_RESOLUTION|>--- conflicted
+++ resolved
@@ -29,9 +29,6 @@
         uint256 indexed paranetKATokenId,
         string paranetName,
         string paranetDescription,
-<<<<<<< HEAD
-        ParanetStructs.AccessPolicy minersPolicy
-=======
         ParanetStructs.AccessPolicy nodesAccessPolicy,
         ParanetStructs.AccessPolicy minersAccessPolicy
     );
@@ -44,7 +41,6 @@
         address indexed paranetKAStorageContract,
         uint256 indexed paranetKATokenId,
         uint72 identityId
->>>>>>> 78206597
     );
     event ParanetIncetivesPoolDeployed(
         address indexed paranetKAStorageContract,
@@ -149,12 +145,8 @@
         uint256 paranetKATokenId,
         string calldata paranetName,
         string calldata paranetDescription,
-<<<<<<< HEAD
-        ParanetStructs.AccessPolicy paranetMinersPolicy
-=======
         ParanetStructs.AccessPolicy nodesAccessPolicy,
         ParanetStructs.AccessPolicy minersAccessPolicy
->>>>>>> 78206597
     ) external onlyKnowledgeAssetOwner(paranetKAStorageContract, paranetKATokenId) returns (bytes32) {
         ParanetsRegistry pr = paranetsRegistry;
 
@@ -167,27 +159,18 @@
             paranetKATokenId,
             paranetName,
             paranetDescription,
-<<<<<<< HEAD
-            paranetMinersPolicy
-        );
-=======
             nodesAccessPolicy,
             minersAccessPolicy
         );
 
->>>>>>> 78206597
         return
             pr.registerParanet(
                 paranetKAStorageContract,
                 paranetKATokenId,
                 paranetName,
                 paranetDescription,
-<<<<<<< HEAD
-                paranetMinersPolicy
-=======
                 nodesAccessPolicy,
                 minersAccessPolicy
->>>>>>> 78206597
             );
     }
 
@@ -196,7 +179,7 @@
         uint256 paranetKATokenId,
         string calldata paranetName,
         string calldata paranetDescription,
-        ParanetStructs.AccessPolicy paranetMinersPolicy
+        ParanetStructs.AccessPolicy minersAccessPolicy
     ) external onlyKnowledgeAssetOwner(paranetKAStorageContract, paranetKATokenId) {
         ParanetsRegistry pr = paranetsRegistry;
 
@@ -206,9 +189,9 @@
 
         pr.setName(keccak256(abi.encodePacked(paranetKAStorageContract, paranetKATokenId)), paranetName);
         pr.setDescription(keccak256(abi.encodePacked(paranetKAStorageContract, paranetKATokenId)), paranetDescription);
-        pr.setMinersPolicy(
+        pr.setMinersAccessPolicy(
             keccak256(abi.encodePacked(paranetKAStorageContract, paranetKATokenId)),
-            paranetMinersPolicy
+            minersAccessPolicy
         );
 
         emit ParanetMetadataUpdated(
@@ -216,7 +199,7 @@
             paranetKATokenId,
             paranetName,
             paranetDescription,
-            paranetMinersPolicy
+            minersAccessPolicy
         );
     }
 
@@ -468,7 +451,7 @@
             revert ParanetErrors.ParanetDoesntExist(paranetKAStorageContract, paranetKATokenId);
         }
 
-        ParanetStructs.AccessPolicy paranetAccessPolicy = pr.getMinersPolicy(paranetId);
+        ParanetStructs.AccessPolicy paranetAccessPolicy = pr.getMinersAccessPolicy(paranetId);
         if (!(paranetAccessPolicy == ParanetStructs.AccessPolicy.CURATED)) {
             revert ParanetErrors.InvalidAccessPolicy(paranetId, paranetAccessPolicy);
         }
@@ -509,7 +492,7 @@
         bool knowledgeMinerExists = paranetKnowledgeMinersRegistry.knowledgeMinerExists(msg.sender);
 
         // Check if paranet is curated and if knowledge miner is whitelisted
-        if (pr.getMinersPolicy(paranetId) == ParanetStructs.AccessPolicy.CURATED && !knowledgeMinerExists) {
+        if (pr.getMinersAccessPolicy(paranetId) == ParanetStructs.AccessPolicy.CURATED && !knowledgeMinerExists) {
             revert ParanetErrors.KnowledgeMinerDoesNotExistInCuratedParanet(paranetId, msg.sender);
         }
 
@@ -561,7 +544,7 @@
         bool knowledgeMinerExists = paranetKnowledgeMinersRegistry.knowledgeMinerExists(msg.sender);
 
         // Check if paranet is curated and if knowledge miner is whitelisted
-        if (pr.getMinersPolicy(paranetId) == ParanetStructs.AccessPolicy.CURATED && !knowledgeMinerExists) {
+        if (pr.getMinersAccessPolicy(paranetId) == ParanetStructs.AccessPolicy.CURATED && !knowledgeMinerExists) {
             revert ParanetErrors.KnowledgeMinerDoesNotExistInCuratedParanet(paranetId, msg.sender);
         }
 
