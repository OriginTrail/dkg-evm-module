--- conflicted
+++ resolved
@@ -18,10 +18,6 @@
     // Paranet ID => Paranet Object
     mapping(bytes32 => ParanetStructs.Paranet) internal paranets;
 
-    // Paranet ID => Miner's address => list of Access Requests
-    mapping(bytes32 => mapping(address => ParanetStructs.ParanetKnowledgeMinerAccessRequest[]))
-        internal paranetKnowledgeMinersAccessRequests;
-
     // solhint-disable-next-line no-empty-blocks
     constructor(address hubAddress) HubDependentV2(hubAddress) {}
 
@@ -31,39 +27,6 @@
 
     function version() external pure virtual override returns (string memory) {
         return _VERSION;
-    }
-
-    function requestParanetKnowledgeMiningAccess(bytes32 paranetId, address minerAddress) external onlyContracts {
-        paranetKnowledgeMinersAccessRequests[paranetId][minerAddress].push(
-            ParanetStructs.ParanetKnowledgeMinerAccessRequest({
-                requestTime: block.timestamp,
-                status: ParanetStructs.ParanetKnowledgeMinerAccessRequestStatus.PENDING
-            })
-        );
-    }
-
-    function acceptParanetKnowledgeMiningAccessRequest(bytes32 paranetId, address minerAddress) external onlyContracts {
-        ParanetStructs.ParanetKnowledgeMinerAccessRequest[]
-            storage accessRequests = paranetKnowledgeMinersAccessRequests[paranetId][minerAddress];
-
-        require(accessRequests.length > 0, "Access Request array is empty");
-
-        // Change status to approved
-        accessRequests[accessRequests.length - 1].status = ParanetStructs
-            .ParanetKnowledgeMinerAccessRequestStatus
-            .APPROVED;
-    }
-
-    function denyParanetKnowledgeMiningAccessRequest(bytes32 paranetId, address minerAddress) external onlyContracts {
-        ParanetStructs.ParanetKnowledgeMinerAccessRequest[]
-            storage accessRequests = paranetKnowledgeMinersAccessRequests[paranetId][minerAddress];
-
-        require(accessRequests.length > 0, "Access Request array is empty");
-
-        // Change status to approved
-        accessRequests[accessRequests.length - 1].status = ParanetStructs
-            .ParanetKnowledgeMinerAccessRequestStatus
-            .DENIED;
     }
 
     function registerParanet(
@@ -148,25 +111,7 @@
         paranets[paranetId].nodesAccessPolicy = nodesAccessPolicy;
     }
 
-<<<<<<< HEAD
-    function getKnowledgeMinerAccessRequestStatus(
-        bytes32 paranetId,
-        address knowledgeMinerAddress
-    ) external view returns (ParanetStructs.ParanetKnowledgeMinerAccessRequestStatus) {
-        ParanetStructs.ParanetKnowledgeMinerAccessRequest[]
-            storage accessRequests = paranetKnowledgeMinersAccessRequests[paranetId][knowledgeMinerAddress];
-
-        if (accessRequests.length == 0) {
-            return ParanetStructs.ParanetKnowledgeMinerAccessRequestStatus.NONE;
-        } else {
-            return accessRequests[accessRequests.length - 1].status;
-        }
-    }
-
-    function getMinersAccessPolicy(bytes32 paranetId) external view returns (ParanetStructs.AccessPolicy) {
-=======
     function getMinersAccessPolicy(bytes32 paranetId) external view returns (ParanetStructs.MinersAccessPolicy) {
->>>>>>> 04b43225
         return paranets[paranetId].minersAccessPolicy;
     }
 
@@ -196,7 +141,12 @@
         ParanetStructs.RequestStatus status
     ) external onlyContracts {
         paranets[paranetId].paranetNodeJoinRequests[identityId].push(
-            ParanetStructs.ParanetNodeJoinRequest({identityId: identityId, status: status})
+            ParanetStructs.ParanetNodeJoinRequest({
+                createdAt: block.timestamp,
+                updatedAt: block.timestamp,
+                identityId: identityId,
+                status: status
+            })
         );
     }
 
@@ -207,6 +157,7 @@
         ParanetStructs.RequestStatus status
     ) external onlyContracts {
         paranets[paranetId].paranetNodeJoinRequests[identityId][index].status = status;
+        paranets[paranetId].paranetNodeJoinRequests[identityId][index].updatedAt = block.timestamp;
     }
 
     function removeNodeJoinRequest(bytes32 paranetId, uint72 identityId, uint256 index) external onlyContracts {
@@ -397,6 +348,64 @@
                 paranets[paranetId].registeredKnowledgeMinersIndexes[knowledgeMinerAddress]
             ] ==
             knowledgeMinerAddress);
+    }
+
+    function addKnowledgeMinerAccessRequest(
+        bytes32 paranetId,
+        address miner,
+        ParanetStructs.RequestStatus status
+    ) external onlyContracts {
+        paranets[paranetId].paranetKnowledgeMinerAccessRequests[miner].push(
+            ParanetStructs.ParanetKnowledgeMinerAccessRequest({
+                createdAt: block.timestamp,
+                updatedAt: block.timestamp,
+                miner: miner,
+                status: status
+            })
+        );
+    }
+
+    function updateKnowledgeMinerAccessRequestStatus(
+        bytes32 paranetId,
+        address miner,
+        uint256 index,
+        ParanetStructs.RequestStatus status
+    ) external onlyContracts {
+        paranets[paranetId].paranetKnowledgeMinerAccessRequests[miner][index].status = status;
+        paranets[paranetId].paranetKnowledgeMinerAccessRequests[miner][index].updatedAt = block.timestamp;
+    }
+
+    function removeKnowledgeMinerAccessRequest(bytes32 paranetId, address miner, uint256 index) external onlyContracts {
+        delete paranets[paranetId].paranetKnowledgeMinerAccessRequests[miner][index];
+    }
+
+    function getKnowledgeMinerAccessRequest(
+        bytes32 paranetId,
+        address miner,
+        uint256 index
+    ) external view returns (ParanetStructs.ParanetKnowledgeMinerAccessRequest memory) {
+        return paranets[paranetId].paranetKnowledgeMinerAccessRequests[miner][index];
+    }
+
+    function getLatestKnowledgeMinerAccessRequest(
+        bytes32 paranetId,
+        address miner
+    ) external view returns (ParanetStructs.ParanetKnowledgeMinerAccessRequest memory) {
+        return
+            paranets[paranetId].paranetKnowledgeMinerAccessRequests[miner][
+                paranets[paranetId].paranetKnowledgeMinerAccessRequests[miner].length - 1
+            ];
+    }
+
+    function getKnowledgeMinerAccessRequests(
+        bytes32 paranetId,
+        address miner
+    ) external view returns (ParanetStructs.ParanetKnowledgeMinerAccessRequest[] memory) {
+        return paranets[paranetId].paranetKnowledgeMinerAccessRequests[miner];
+    }
+
+    function getKnowledgeMinerAccessRequestsCount(bytes32 paranetId, address miner) external view returns (uint256) {
+        return paranets[paranetId].paranetKnowledgeMinerAccessRequests[miner].length;
     }
 
     function addKnowledgeAsset(bytes32 paranetId, bytes32 knowledgeAssetId) external onlyContracts {
