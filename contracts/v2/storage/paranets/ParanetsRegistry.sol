// SPDX-License-Identifier: MIT

pragma solidity ^0.8.16;

import {HubDependentV2} from "../../abstract/HubDependent.sol";
import {Named} from "../../../v1/interface/Named.sol";
import {Versioned} from "../../../v1/interface/Versioned.sol";
import {ParanetStructs} from "../../structs/paranets/ParanetStructs.sol";

contract ParanetsRegistry is Named, Versioned, HubDependentV2 {
    string private constant _NAME = "ParanetsRegistry";
    string private constant _VERSION = "2.0.0";

    // Paranet ID => Paranet Object
    mapping(bytes32 => ParanetStructs.Paranet) paranets;

    // solhint-disable-next-line no-empty-blocks
    constructor(address hubAddress) HubDependentV2(hubAddress) {}

    function name() external pure virtual override returns (string memory) {
        return _NAME;
    }

    function version() external pure virtual override returns (string memory) {
        return _VERSION;
    }

    function registerParanet(
        address knowledgeAssetStorageContract,
        uint256 tokenId,
        address operator,
        ParanetStructs.AccessPolicy minersAccessPolicy,
        ParanetStructs.AccessPolicy knowledgeAssetsInclusionPolicy,
        string calldata paranetName,
        string calldata paranetDescription,
        address incentivesPool
    ) external onlyContracts returns (bytes32) {
        ParanetStructs.Paranet storage paranet = paranets[
            keccak256(abi.encodePacked(knowledgeAssetStorageContract, tokenId))
        ];

        paranet.paranetKAStorageContract = knowledgeAssetStorageContract;
        paranet.paranetKATokenId = tokenId;
        paranet.operator = operator;
        paranet.minersAccessPolicy = minersAccessPolicy;
        paranet.knowledgeAssetsInclusionPolicy = knowledgeAssetsInclusionPolicy;
        paranet.name = paranetName;
        paranet.description = paranetDescription;
        paranet.incentivesPool = incentivesPool;

        return keccak256(abi.encodePacked(knowledgeAssetStorageContract, tokenId));
    }

    function deleteParanet(bytes32 paranetId) external onlyContracts {
        delete paranets[paranetId];
    }

    function paranetExists(bytes32 paranetId) external view returns (bool) {
        return
            keccak256(
                abi.encodePacked(paranets[paranetId].paranetKAStorageContract, paranets[paranetId].paranetKATokenId)
            ) == paranetId;
    }

    function getParanetMetadata(bytes32 paranetId) external view returns (ParanetStructs.ParanetMetadata memory) {
        ParanetStructs.Paranet storage paranet = paranets[paranetId];

        return
            ParanetStructs.ParanetMetadata({
                paranetKAStorageContract: paranet.paranetKAStorageContract,
                paranetKATokenId: paranet.paranetKATokenId,
                operator: paranet.operator,
                minersAccessPolicy: paranet.minersAccessPolicy,
                knowledgeAssetsInclusionPolicy: paranet.knowledgeAssetsInclusionPolicy,
                name: paranet.name,
                description: paranet.description,
                cumulativeKnowledgeValue: paranet.cumulativeKnowledgeValue
            });
    }

    function getParanetKnowledgeAssetLocator(bytes32 paranetId) external view returns (address, uint256) {
        ParanetStructs.Paranet storage paranet = paranets[paranetId];

        return (paranet.paranetKAStorageContract, paranet.paranetKATokenId);
    }

    function getOperatorAddress(bytes32 paranetId) external view returns (address) {
        return paranets[paranetId].operator;
    }

    function setOperatorAddress(bytes32 paranetId, address operator) external onlyContracts {
        paranets[paranetId].operator = operator;
    }

    function getMinersAccessPolicy(bytes32 paranetId) external view returns (ParanetStructs.AccessPolicy) {
        return paranets[paranetId].minersAccessPolicy;
    }

    function setMinersAccessPolicy(
        bytes32 paranetId,
        ParanetStructs.AccessPolicy minersAccessPolicy
    ) external onlyContracts {
        paranets[paranetId].minersAccessPolicy = minersAccessPolicy;
    }

    function getKnowledgeAssetsInclusionPolicy(bytes32 paranetId) external view returns (ParanetStructs.AccessPolicy) {
        return paranets[paranetId].knowledgeAssetsInclusionPolicy;
    }

    function setKnowledgeAssetsInclusionPolicy(
        bytes32 paranetId,
        ParanetStructs.AccessPolicy knowledgeAssetsInclusionPolicy
    ) external onlyContracts {
        paranets[paranetId].knowledgeAssetsInclusionPolicy = knowledgeAssetsInclusionPolicy;
    }

    function getName(bytes32 paranetId) external view returns (string memory) {
        return paranets[paranetId].name;
    }

    function setName(bytes32 paranetId, string calldata name_) external onlyContracts {
        paranets[paranetId].name = name_;
    }

    function getDescription(bytes32 paranetId) external view returns (string memory) {
        return paranets[paranetId].description;
    }

    function setDescription(bytes32 paranetId, string calldata description) external onlyContracts {
        paranets[paranetId].description = description;
    }

    function getIncentivesPoolAddress(bytes32 paranetId) external view returns (address) {
        return paranets[paranetId].incentivesPool;
    }

    function setIncentivesPoolAddress(bytes32 paranetId, address incentivesPool) external onlyContracts {
        paranets[paranetId].incentivesPool = incentivesPool;
    }

    function getCumulativeKnowledgeValue(bytes32 paranetId) external view returns (uint96) {
        return paranets[paranetId].cumulativeKnowledgeValue;
    }

    function setCumulativeKnowledgeValue(bytes32 paranetId, uint96 cumulativeKnowledgeValue) external onlyContracts {
        paranets[paranetId].cumulativeKnowledgeValue = cumulativeKnowledgeValue;
    }

    function addCumulativeKnowledgeValue(bytes32 paranetId, uint96 addedKnowledgeValue) external onlyContracts {
        paranets[paranetId].cumulativeKnowledgeValue += addedKnowledgeValue;
    }

    function subCumulativeKnowledgeValue(bytes32 paranetId, uint96 subtractedKnowledgeValue) external onlyContracts {
        paranets[paranetId].cumulativeKnowledgeValue -= subtractedKnowledgeValue;
    }

    function addService(bytes32 paranetId, bytes32 serviceId) external onlyContracts {
        paranets[paranetId].implementedServicesIndexes[serviceId] = paranets[paranetId].services.length;
        paranets[paranetId].services.push(serviceId);
    }

    function removeService(bytes32 paranetId, bytes32 serviceId) external onlyContracts {
        paranets[paranetId].services[paranets[paranetId].implementedServicesIndexes[serviceId]] = paranets[paranetId]
            .services[paranets[paranetId].services.length - 1];
        paranets[paranetId].implementedServicesIndexes[
            paranets[paranetId].services[paranets[paranetId].services.length - 1]
        ] = paranets[paranetId].implementedServicesIndexes[serviceId];

        delete paranets[paranetId].implementedServicesIndexes[serviceId];
        paranets[paranetId].services.pop();
    }

    function getServices(bytes32 paranetId) external view returns (bytes32[] memory) {
        return paranets[paranetId].services;
    }

    function getServicesCount(bytes32 paranetId) external view returns (uint256) {
        return paranets[paranetId].services.length;
    }

    function isServiceImplemented(bytes32 paranetId, bytes32 serviceId) external view returns (bool) {
<<<<<<< HEAD
        if (paranets[paranetId].services.length == 0) {
            return false;
        }

        return paranets[paranetId].services[paranets[paranetId].implementedServicesIndexes[serviceId]] == serviceId;
=======
        return (paranets[paranetId].services.length != 0 &&
            paranets[paranetId].services[paranets[paranetId].implementedServicesIndexes[serviceId]] == serviceId);
>>>>>>> 076f276b
    }

    function addKnowledgeMiner(bytes32 paranetId, address knowledgeMinerAddress) external onlyContracts {
        paranets[paranetId].registeredKnowledgeMinersIndexes[knowledgeMinerAddress] = paranets[paranetId]
            .knowledgeMiners
            .length;
        paranets[paranetId].knowledgeMiners.push(knowledgeMinerAddress);
    }

    function removeKnowledgeMiner(bytes32 paranetId, address knowledgeMinerAddress) external onlyContracts {
        paranets[paranetId].knowledgeMiners[
            paranets[paranetId].registeredKnowledgeMinersIndexes[knowledgeMinerAddress]
        ] = paranets[paranetId].knowledgeMiners[paranets[paranetId].knowledgeMiners.length - 1];
        paranets[paranetId].registeredKnowledgeMinersIndexes[
            paranets[paranetId].knowledgeMiners[paranets[paranetId].knowledgeMiners.length - 1]
        ] = paranets[paranetId].registeredKnowledgeMinersIndexes[knowledgeMinerAddress];

        delete paranets[paranetId].registeredKnowledgeMinersIndexes[knowledgeMinerAddress];
        paranets[paranetId].knowledgeMiners.pop();
    }

    function getKnowledgeMiners(bytes32 paranetId) external view returns (address[] memory) {
        return paranets[paranetId].knowledgeMiners;
    }

    function getKnowledgeMinersCount(bytes32 paranetId) external view returns (uint256) {
        return paranets[paranetId].knowledgeMiners.length;
    }

    function isKnowledgeMinerRegistered(bytes32 paranetId, address knowledgeMinerAddress) external view returns (bool) {
<<<<<<< HEAD
        if (paranets[paranetId].knowledgeMiners.length == 0) {
            return false;
        }
        return
=======
        return (paranets[paranetId].knowledgeMiners.length != 0 &&
>>>>>>> 076f276b
            paranets[paranetId].knowledgeMiners[
                paranets[paranetId].registeredKnowledgeMinersIndexes[knowledgeMinerAddress]
            ] ==
            knowledgeMinerAddress);
    }

    function addKnowledgeAsset(bytes32 paranetId, bytes32 knowledgeAssetId) external onlyContracts {
        paranets[paranetId].registeredKnowledgeAssetsIndexes[knowledgeAssetId] = paranets[paranetId]
            .knowledgeAssets
            .length;
        paranets[paranetId].knowledgeAssets.push(knowledgeAssetId);
    }

    function removeKnowledgeAsset(bytes32 paranetId, bytes32 knowledgeAssetId) external onlyContracts {
        paranets[paranetId].knowledgeAssets[
            paranets[paranetId].registeredKnowledgeAssetsIndexes[knowledgeAssetId]
        ] = paranets[paranetId].knowledgeAssets[paranets[paranetId].knowledgeAssets.length - 1];
        paranets[paranetId].registeredKnowledgeAssetsIndexes[
            paranets[paranetId].knowledgeAssets[paranets[paranetId].knowledgeAssets.length - 1]
        ] = paranets[paranetId].registeredKnowledgeAssetsIndexes[knowledgeAssetId];

        delete paranets[paranetId].registeredKnowledgeAssetsIndexes[knowledgeAssetId];
        paranets[paranetId].knowledgeAssets.pop();
    }

    function getKnowledgeAssets(bytes32 paranetId) external view returns (bytes32[] memory) {
        return paranets[paranetId].knowledgeAssets;
    }

    function getKnowledgeAssetsWithPagination(
        bytes32 paranetId,
        uint256 offset,
        uint256 limit
    ) external view returns (bytes32[] memory) {
        if (offset >= paranets[paranetId].knowledgeAssets.length) {
            return new bytes32[](0);
        }

        uint256 fetchCount = (offset + limit > paranets[paranetId].knowledgeAssets.length)
            ? paranets[paranetId].knowledgeAssets.length - offset
            : limit;
        bytes32[] memory knowledgeAssets = new bytes32[](fetchCount);

        for (uint256 i = 0; i < fetchCount; i++) {
            knowledgeAssets[i] = paranets[paranetId].knowledgeAssets[offset + i];
        }

        return knowledgeAssets;
    }

    function getKnowledgeAssetsStartingFromKnowledgeAssetId(
        bytes32 paranetId,
        bytes32 knowledgeAssetId,
        uint256 limit
    ) external view returns (bytes32[] memory) {
        if (
            paranets[paranetId].knowledgeAssets[
                paranets[paranetId].registeredKnowledgeAssetsIndexes[knowledgeAssetId]
            ] != knowledgeAssetId
        ) {
            revert("Invalid starting KA");
        }

        if (
            paranets[paranetId].registeredKnowledgeAssetsIndexes[knowledgeAssetId] >=
            paranets[paranetId].knowledgeAssets.length
        ) {
            return new bytes32[](0);
        }

        uint256 fetchCount = (paranets[paranetId].registeredKnowledgeAssetsIndexes[knowledgeAssetId] + limit >
            paranets[paranetId].knowledgeAssets.length)
            ? paranets[paranetId].knowledgeAssets.length -
                paranets[paranetId].registeredKnowledgeAssetsIndexes[knowledgeAssetId]
            : limit;
        bytes32[] memory knowledgeAssets = new bytes32[](fetchCount);

        for (uint256 i = 0; i < fetchCount; i++) {
            knowledgeAssets[i] = paranets[paranetId].knowledgeAssets[
                paranets[paranetId].registeredKnowledgeAssetsIndexes[knowledgeAssetId] + i
            ];
        }

        return knowledgeAssets;
    }

    function getKnowledgeAssetsCount(bytes32 paranetId) external view returns (uint256) {
        return paranets[paranetId].knowledgeAssets.length;
    }

    function isKnowledgeAssetRegistered(bytes32 paranetId, bytes32 knowledgeAssetId) external view returns (bool) {
        return (paranets[paranetId].knowledgeAssets.length != 0 &&
            paranets[paranetId].knowledgeAssets[
                paranets[paranetId].registeredKnowledgeAssetsIndexes[knowledgeAssetId]
            ] ==
            knowledgeAssetId);
    }
}<|MERGE_RESOLUTION|>--- conflicted
+++ resolved
@@ -179,16 +179,8 @@
     }
 
     function isServiceImplemented(bytes32 paranetId, bytes32 serviceId) external view returns (bool) {
-<<<<<<< HEAD
-        if (paranets[paranetId].services.length == 0) {
-            return false;
-        }
-
-        return paranets[paranetId].services[paranets[paranetId].implementedServicesIndexes[serviceId]] == serviceId;
-=======
         return (paranets[paranetId].services.length != 0 &&
             paranets[paranetId].services[paranets[paranetId].implementedServicesIndexes[serviceId]] == serviceId);
->>>>>>> 076f276b
     }
 
     function addKnowledgeMiner(bytes32 paranetId, address knowledgeMinerAddress) external onlyContracts {
@@ -219,14 +211,7 @@
     }
 
     function isKnowledgeMinerRegistered(bytes32 paranetId, address knowledgeMinerAddress) external view returns (bool) {
-<<<<<<< HEAD
-        if (paranets[paranetId].knowledgeMiners.length == 0) {
-            return false;
-        }
-        return
-=======
         return (paranets[paranetId].knowledgeMiners.length != 0 &&
->>>>>>> 076f276b
             paranets[paranetId].knowledgeMiners[
                 paranets[paranetId].registeredKnowledgeMinersIndexes[knowledgeMinerAddress]
             ] ==
