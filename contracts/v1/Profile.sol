--- conflicted
+++ resolved
@@ -48,11 +48,7 @@
     );
 
     string private constant _NAME = "Profile";
-<<<<<<< HEAD
     string private constant _VERSION = "1.2.0";
-=======
-    string private constant _VERSION = "1.1.2";
->>>>>>> eff947e7
 
     HashingProxy public hashingProxy;
     Identity public identityContract;
