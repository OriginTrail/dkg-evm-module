--- conflicted
+++ resolved
@@ -200,16 +200,13 @@
                 args.chunkHash,
                 challenge
             );
-<<<<<<< HEAD
-        }
-=======
+        }
 
         uint96 reward = sasProxy.getAgreementTokenAmount(agreementId) /
             ((r0 - sasProxy.getAgreementRewardedNodesNumber(agreementId, args.epoch)) +
                 (sasProxy.getAgreementEpochsNumber(agreementId) - (args.epoch + 1)) *
                 r0);
 
->>>>>>> 92fe763f
         emit ProofSubmitted(
             args.assetContract,
             args.tokenId,
