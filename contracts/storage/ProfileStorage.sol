--- conflicted
+++ resolved
@@ -45,11 +45,6 @@
         _;
     }
 
-<<<<<<< HEAD
-    function createProfile(uint72 identityId, bytes calldata nodeId, uint96 ask, address sharesContractAddress)
-        external
-        onlyContracts
-=======
     function name() external pure virtual override returns (string memory) {
         return _NAME;
     }
@@ -59,8 +54,8 @@
     }
 
     function createProfile(uint72 identityId, bytes calldata nodeId, address sharesContractAddress)
-        external onlyContracts
->>>>>>> b051ca57
+        external
+        onlyContracts
     {
         ProfileDefinition storage profile = profiles[identityId];
         profile.nodeId = nodeId;
