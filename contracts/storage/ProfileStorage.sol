// SPDX-License-Identifier: MIT

pragma solidity ^0.8.0;

import { HashingProxy } from "../HashingProxy.sol";
import { Hub } from "../Hub.sol";
import { Identity } from "../Identity.sol";
import { IERC20 } from "@openzeppelin/contracts/token/ERC20/IERC20.sol";

contract ProfileStorage {
    event AskUpdated(uint72 indexed identityId, bytes nodeId, uint96 ask);
    event StakeUpdated(uint72 indexed identityId, bytes nodeId, uint96 stake);
    event RewardUpdated(uint72 indexed identityId, bytes nodeId, uint96 reward);

    Hub public hub;

    struct ProfileDefinition{
        uint96 ask;
        uint96 stake;
        uint96 reward;
        uint96 stakeWithdrawalAmount;
        uint96 rewardWithdrawalAmount;
        uint96 frozenAmount;  // TODO: Slashing mechanism
        uint256 stakeWithdrawalTimestamp;
        uint256 rewardWithdrawalTimestamp;
        uint256 freezeTimestamp;  // TODO: Slashing mechanism
        bytes nodeId;
        mapping(uint8 => bytes32) nodeAddresses;
    }

    // nodeId => isRegistered?
    mapping(bytes => bool) public nodeIdsList;
    // identityId => Profile
    mapping(uint72 => ProfileDefinition) profiles;

    constructor(address hubAddress) {
        require(hubAddress != address(0));
        hub = Hub(hubAddress);
    }

    modifier onlyContracts() {
        require(hub.isContract(msg.sender),
        "Function can only be called by contracts!");
        _;
    }

    function createProfile(
        address operationalWallet,
        address adminWallet,
        bytes memory nodeId,
        uint96 initialAsk,
        uint96 initialStake
    )
        public
        onlyContracts
        returns (uint72)
    {
        Identity identity = Identity(hub.getContractAddress("Identity"));

        require(identity.getIdentityId(operationalWallet) == 0, "Profile already exists");
        require(!nodeIdsList[nodeId], "Node ID connected with another profile");
        require(nodeId.length != 0, "Node ID can't be empty");
        require(initialAsk > 0, "Ask can't be 0");

        uint72 identityId = identity.createIdentity(operationalWallet, adminWallet);

        ProfileDefinition storage profile = profiles[identityId];
        profile.ask = initialAsk;
        profile.stake = initialStake;
        profile.nodeId = nodeId;
        setNodeAddress(identityId, 0);  // TODO: Add setters for all existing hashing functions

        nodeIdsList[nodeId] = true;

        return identityId;
    }

    /* ----------------GETTERS------------------ */

    function getProfile(uint72 identityId)
        public
        view
        returns (uint96[6] memory, uint256[3] memory, bytes memory)
    {
        ProfileDefinition storage profile = profiles[identityId];

        return (
            [
                profile.ask,
                profile.stake,
                profile.reward,
                profile.stakeWithdrawalAmount,
                profile.rewardWithdrawalAmount,
                profile.frozenAmount
            ],
            [profile.stakeWithdrawalTimestamp, profile.rewardWithdrawalTimestamp, profile.freezeTimestamp],
            profile.nodeId
        );
    }

    function getAsk(uint72 identityId)
        public
        view
        returns (uint96)
    {
        return profiles[identityId].ask;
    }

<<<<<<< HEAD
    function getStake(uint72 identityId)
=======

    function getStake(uint72 identityId) 
>>>>>>> b5ea4db1
        public
        view
        returns (uint96)
    {
        return profiles[identityId].stake;
    }

    function getReward(uint72 identityId)
        public
        view
        returns (uint96)
    {
        return profiles[identityId].reward;
    }

    function getStakeWithdrawalAmount(uint72 identityId)
        public
        view
        returns (uint96)
    {
        return profiles[identityId].stakeWithdrawalAmount;
    }

    function getRewardWithdrawalAmount(uint72 identityId)
        public
        view
        returns (uint96)
    {
        return profiles[identityId].rewardWithdrawalAmount;
    }

    function getFrozenAmount(uint72 identityId)
        public
        view
        returns (uint96)
    {
        return profiles[identityId].frozenAmount;
    }
<<<<<<< HEAD

    function getStakeWithdrawalTimestamp(uint72 identityId)
=======
    
    function getStakeWithdrawalTimestamp(uint72 identityId) 
>>>>>>> b5ea4db1
        public
        view
        returns (uint256)
    {
        return profiles[identityId].stakeWithdrawalTimestamp;
    }

    function getRewardWithdrawalTimestamp(uint72 identityId)
        public
        view
        returns (uint256)
    {
        return profiles[identityId].rewardWithdrawalTimestamp;
    }

    function getFreezeTimestamp(uint72 identityId)
        public
        view
        returns (uint256)
    {
        return profiles[identityId].freezeTimestamp;
    }

    function getNodeId(uint72 identityId)
        public
        view
        returns (bytes memory)
    {
        return profiles[identityId].nodeId;
    }

    function getNodeAddress(uint72 identityId, uint8 hashFunctionId)
        public
        view
        returns (bytes32)
    {
        return profiles[identityId].nodeAddresses[hashFunctionId];
    }

    /* ----------------SETTERS------------------ */
    function setAsk(uint72 identityId, uint96 ask)
        public
        onlyContracts
    {
        require(ask > 0, "Ask cannot be 0.");

        profiles[identityId].ask = ask;

        emit AskUpdated(identityId, getNodeId(identityId), ask);
    }

    function setStake(uint72 identityId, uint96 stake)
        public
        onlyContracts
    {
        profiles[identityId].stake = stake;

        emit StakeUpdated(identityId, getNodeId(identityId), stake);
    }

    function setReward(uint72 identityId, uint96 reward)
        public
        onlyContracts
    {
        profiles[identityId].reward = reward;

        emit RewardUpdated(identityId, getNodeId(identityId), reward);
    }

    function setStakeWithdrawalAmount(uint72 identityId, uint96 stakeWithdrawalAmount)
        public
        onlyContracts
    {
        profiles[identityId].stakeWithdrawalAmount = stakeWithdrawalAmount;
    }

    function setRewardWithdrawalAmount(uint72 identityId, uint96 rewardWithdrawalAmount)
        public
        onlyContracts
    {
        profiles[identityId].rewardWithdrawalAmount = rewardWithdrawalAmount;
    }

    function setFrozenAmount(uint72 identityId, uint96 frozenAmount)
        public
        onlyContracts
    {
        profiles[identityId].frozenAmount = frozenAmount;
    }

    function setStakeWithdrawalTimestamp(uint72 identityId, uint256 stakeWithdrawalTimestamp)
        public
        onlyContracts
    {
        profiles[identityId].stakeWithdrawalTimestamp = stakeWithdrawalTimestamp;
    }

    function setRewardWithdrawalTimestamp(uint72 identityId, uint256 rewardWithdrawalTimestamp)
        public
        onlyContracts
    {
        profiles[identityId].rewardWithdrawalTimestamp = rewardWithdrawalTimestamp;
    }

    function setFreezeTimestamp(uint72 identityId, uint256 freezeTimestamp)
        public
        onlyContracts
    {
        profiles[identityId].freezeTimestamp = freezeTimestamp;
    }

    function setNodeId(uint72 identityId, bytes memory nodeId)
        public
        onlyContracts
    {
        require(nodeId.length != 0, "Node ID can't be empty");

        profiles[identityId].nodeId = nodeId;

        nodeIdsList[profiles[identityId].nodeId] = false;
        nodeIdsList[nodeId] = true;
    }

    function setNodeAddress(uint72 identityId, uint8 hashFunctionId)
        public
        onlyContracts
    {
        HashingProxy hashingProxy = HashingProxy(hub.getContractAddress("HashingProxy"));
        profiles[identityId].nodeAddresses[hashFunctionId] = hashingProxy.callHashFunction(
            hashFunctionId,
            profiles[identityId].nodeId
        );
    }

    function transferTokens(address receiver, uint96 amount)
        public
        onlyContracts
    {
        require(receiver != address(0), "Receiver address can't be empty");

        IERC20 tokenContract = IERC20(hub.getContractAddress("Token"));
        tokenContract.transfer(receiver, amount);
    }
}<|MERGE_RESOLUTION|>--- conflicted
+++ resolved
@@ -106,12 +106,7 @@
         return profiles[identityId].ask;
     }
 
-<<<<<<< HEAD
     function getStake(uint72 identityId)
-=======
-
-    function getStake(uint72 identityId) 
->>>>>>> b5ea4db1
         public
         view
         returns (uint96)
@@ -150,13 +145,8 @@
     {
         return profiles[identityId].frozenAmount;
     }
-<<<<<<< HEAD
 
     function getStakeWithdrawalTimestamp(uint72 identityId)
-=======
-    
-    function getStakeWithdrawalTimestamp(uint72 identityId) 
->>>>>>> b5ea4db1
         public
         view
         returns (uint256)
