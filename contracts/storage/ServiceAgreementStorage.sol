--- conflicted
+++ resolved
@@ -54,14 +54,9 @@
 
     struct CommitSubmission {
         uint72 identityId;
-<<<<<<< HEAD
-        uint72 nextIdentity;
-        uint32 score;
-=======
         uint72 prevIdentityId;
         uint72 nextIdentityId;
         uint40 score;
->>>>>>> 57d71189
     }
 
     struct ServiceAgreement {
@@ -250,11 +245,7 @@
 
         epochCommits[submissionsIdx] = commitSubmissions[epochSubmissionsHead];
 
-<<<<<<< HEAD
-        uint72 nextIdentityId = commitSubmissions[epochSubmissionsHead].nextIdentity;
-=======
         uint72 nextIdentityId = commitSubmissions[epochSubmissionsHead].nextIdentityId;
->>>>>>> 57d71189
         while(nextIdentityId != 0) {
             bytes32 commitId = keccak256(abi.encodePacked(agreementId, epoch, nextIdentityId));
 
@@ -273,12 +264,7 @@
         uint256 tokenId,
         bytes memory keyword,
         uint8 hashFunctionId,
-<<<<<<< HEAD
-        uint16 epoch,
-        uint72 prevIdentityId
-=======
         uint16 epoch
->>>>>>> 57d71189
     )
         public
     {
@@ -349,11 +335,7 @@
         returns (bytes32, uint256)
     {
         IdentityStorage identityStorage = IdentityStorage(hub.getContractAddress("IdentityStorage"));
-<<<<<<< HEAD
-        uint72 identityId = identityStorage.getIdentityId(msg.sender);
-=======
         uint72 identityId = identityStorage.getIdentityId(sender);
->>>>>>> 57d71189
 
         AbstractAsset generalAssetInterface = AbstractAsset(assetContract);
         bytes32 assertionId = generalAssetInterface.getLatestAssertion(tokenId);
@@ -477,34 +459,13 @@
         agreement.scoreFunctionId = scoreFunctionId;
     }
 
-<<<<<<< HEAD
-    function _insertCommitAfter(bytes32 agreementId, uint16 epoch, uint72 prevIdentityId, CommitSubmission memory commit)
-=======
     function _insertCommit(bytes32 agreementId, uint16 epoch, CommitSubmission memory commit)
->>>>>>> 57d71189
         private
     {
         bytes32 commitId = keccak256(abi.encodePacked(agreementId, epoch, commit.identityId));
         bytes32 refCommitId = serviceAgreements[agreementId].epochSubmissionHeads[epoch];
 
-<<<<<<< HEAD
-        // Replacing head
-        if (prevIdentityId == 0) {
-            bytes32 epochSubmissionsHead = serviceAgreements[agreementId].epochSubmissionHeads[epoch];
-
-            uint72 prevHeadIdentityId = 0;
-            if(epochSubmissionsHead != "") {
-                CommitSubmission memory commitHead = commitSubmissions[epochSubmissionsHead];
-                prevHeadIdentityId = commitHead.identityId;
-
-                require(
-                    commit.score > commitHead.score,
-                    "Score of the commit must be higher that the score of the head in order to replace it!"
-                );
-            }
-=======
         ParametersStorage parametersStorage = ParametersStorage(hub.getContractAddress("ParametersStorage"));
->>>>>>> 57d71189
 
         uint8 i = 0;
         while (
@@ -520,15 +481,8 @@
 
         require(i < parametersStorage.R0(), "Node rank should be < R0");
 
-<<<<<<< HEAD
-            uint72 nextIdentityId = prevCommit.nextIdentity;
-            if (nextIdentityId != 0) {
-                bytes32 nextCommitId = keccak256(abi.encodePacked(agreementId, epoch, nextIdentityId));
-                CommitSubmission memory nextCommit = commitSubmissions[nextCommitId];
-=======
         commitSubmissions[commitId] = commit;
         CommitSubmission memory refCommit = commitSubmissions[refCommitId];
->>>>>>> 57d71189
 
         // Replacing head
         if (i == 0) {
