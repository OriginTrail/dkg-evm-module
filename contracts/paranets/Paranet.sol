// SPDX-License-Identifier: Apache-2.0

pragma solidity ^0.8.20;

import {ParanetKnowledgeCollectionsRegistry} from "../storage/paranets/ParanetKnowledgeCollectionsRegistry.sol";
import {ParanetKnowledgeMinersRegistry} from "../storage/paranets/ParanetKnowledgeMinersRegistry.sol";
import {ParanetsRegistry} from "../storage/paranets/ParanetsRegistry.sol";
import {ParanetServicesRegistry} from "../storage/paranets/ParanetServicesRegistry.sol";
import {ParanetStagingRegistry} from "../storage/paranets/ParanetStagingRegistry.sol";
import {ProfileStorage} from "../storage/ProfileStorage.sol";
import {IdentityStorage} from "../storage/IdentityStorage.sol";
import {KnowledgeCollectionStorage} from "../storage/KnowledgeCollectionStorage.sol";
import {Chronos} from "../storage/Chronos.sol";
import {ContractStatus} from "../abstract/ContractStatus.sol";
import {IInitializable} from "../interfaces/IInitializable.sol";
import {INamed} from "../interfaces/INamed.sol";
import {IVersioned} from "../interfaces/IVersioned.sol";
import {ParanetLib} from "../libraries/ParanetLib.sol";
import {ProfileLib} from "../libraries/ProfileLib.sol";
import {KnowledgeCollectionLib} from "../libraries/KnowledgeCollectionLib.sol";

contract Paranet is INamed, IVersioned, ContractStatus, IInitializable {
    // Access Policy Constants
    uint8 constant NODES_ACCESS_POLICY_OPEN = 0;
    uint8 constant NODES_ACCESS_POLICY_PERMISSIONED = 1;

    uint8 constant MINERS_ACCESS_POLICY_OPEN = 0;
    uint8 constant MINERS_ACCESS_POLICY_PERMISSIONED = 1;

    uint8 constant KNOWLEDGE_COLLECTIONS_SUBMISSION_POLICY_OPEN = 0;
    uint8 constant KNOWLEDGE_COLLECTIONS_SUBMISSION_POLICY_STAGING = 1;

    event ParanetRegistered(
        address indexed paranetKCStorageContract,
        uint256 indexed paranetKCTokenId,
        uint256 indexed parnetKATokenId,
        string paranetName,
        string paranetDescription,
        uint8 nodesAccessPolicy,
        uint8 minersAccessPolicy,
        uint8 knowledgeCollectionsSubmissionPolicy
    );
    event ParanetCuratedNodeAdded(
        address indexed paranetKCStorageContract,
        uint256 indexed paranetKCTokenId,
        uint256 indexed paranetKATokenId,
        uint72 identityId
    );
    event ParanetCuratedNodeRemoved(
        address indexed paranetKCStorageContract,
        uint256 indexed paranetKCTokenId,
        uint256 indexed paranetKATokenId,
        uint72 identityId
    );
    event ParanetCuratedNodeJoinRequestCreated(
        address indexed paranetKCStorageContract,
        uint256 indexed paranetKCTokenId,
        uint256 indexed paranetKATokenId,
        uint72 identityId
    );
    event ParanetCuratedNodeJoinRequestAccepted(
        address indexed paranetKCStorageContract,
        uint256 indexed paranetKCTokenId,
        uint256 indexed paranetKATokenId,
        uint72 identityId
    );
    event ParanetCuratedNodeJoinRequestRejected(
        address indexed paranetKCStorageContract,
        uint256 indexed paranetKCTokenId,
        uint256 indexed paranetKATokenId,
        uint72 identityId
    );
    event ParanetIncetivesPoolDeployed(
        address indexed paranetKCStorageContract,
        uint256 indexed paranetKCTokenId,
        uint256 indexed paranetKATokenId,
        ParanetLib.IncentivesPool incentivesPool
    );
    event ParanetMetadataUpdated(
        address indexed paranetKCStorageContract,
        uint256 indexed paranetKCTokenId,
        uint256 indexed paranetKATokenId,
        string newParanetName,
        string newParanetDescription
    );
    event ParanetServiceAdded(
        address indexed paranetKCStorageContract,
        uint256 indexed paranetKCTokenId,
        uint256 indexed paranetKATokenId,
        address paranetServiceKCStorageContract,
        uint256 paranetServiceKCTokenId,
        uint256 paranetServiceKATokenId
    );
    event ParanetServiceRegistered(
        address indexed paranetServiceKCStorageContract,
        uint256 indexed paranetServiceKCTokenId,
        uint256 indexed paranetServiceKATokenId,
        string paranetServiceName,
        string paranetServiceDescription,
        address[] paranetServiceAddresses
    );
    event ParanetServiceMetadataUpdated(
        address indexed paranetServiceKCStorageContract,
        uint256 indexed paranetServiceKCTokenId,
        uint256 indexed paranetServiceKATokenId,
        string newParanetServiceName,
        string newParanetServiceDescription,
        address[] newParanetServiceAddresses
    );
    event KnowledgeCollectionSubmittedToParanet(
        address indexed paranetKCStorageContract,
        uint256 indexed paranetKCTokenId,
        uint256 indexed paranetKATokenId,
        address knowledgeCollectionStorageContract,
        uint256 knowledgeCollectionId
    );
    event ParanetCuratedMinerAdded(
        address indexed paranetKCStorageContract,
        uint256 indexed paranetKCTokenId,
        uint256 indexed paranetKATokenId,
        address minerAddress
    );
    event ParanetCuratedMinerRemoved(
        address indexed paranetKCStorageContract,
        uint256 indexed paranetKCTokenId,
        uint256 indexed paranetKATokenId,
        address minerAddress
    );
    event ParanetCuratedMinerAccessRequestCreated(
        address indexed paranetKCStorageContract,
        uint256 indexed paranetKCTokenId,
        uint256 indexed paranetKATokenId,
        address minerAddress
    );
    event ParanetCuratedMinerAccessRequestAccepted(
        address indexed paranetKCStorageContract,
        uint256 indexed paranetKCTokenId,
        uint256 indexed paranetKATokenId,
        address minerAddress
    );
    event ParanetCuratedMinerAccessRequestRejected(
        address indexed paranetKCStorageContract,
        uint256 indexed paranetKCTokenId,
        uint256 indexed paranetKATokenId,
        address minerAddress
    );

    string private constant _NAME = "Paranet";
    string private constant _VERSION = "1.0.0";

    ParanetsRegistry public paranetsRegistry;
    ParanetServicesRegistry public paranetServicesRegistry;
    ParanetKnowledgeMinersRegistry public paranetKnowledgeMinersRegistry;
    ParanetKnowledgeCollectionsRegistry public paranetKnowledgeCollectionsRegistry;
    ParanetStagingRegistry public paranetStagingRegistry;
    ProfileStorage public profileStorage;
    IdentityStorage public identityStorage;
    Chronos public chronos;

    // solhint-disable-next-line no-empty-blocks
    constructor(address hubAddress) ContractStatus(hubAddress) {}

    modifier onlyKnowledgeAssetOwner(
        address knowledgeCollectionStorageContract,
        uint256 knowledgeCollectionTokenId,
        uint256 knowledgeAssetTokenId
    ) {
        _checkKnowledgeAssetOwner(
            knowledgeCollectionStorageContract,
            knowledgeCollectionTokenId,
            knowledgeAssetTokenId
        );
        _;
    }

    modifier onlyKnowledgeCollectionOwner(
        address knowledgeCollectionStorageContract,
        uint256 knowledgeCollectionTokenId
    ) {
        _checkKnowledgeCollectionOwner(knowledgeCollectionStorageContract, knowledgeCollectionTokenId);
        _;
    }

    modifier onlyCurator(
        address paranetKCStorageContract,
        uint256 paranetKnowledgeCollectionTokenId,
        uint256 paranetKnowledgeAssetTokenId
    ) {
        _checkCurator(paranetKCStorageContract, paranetKnowledgeCollectionTokenId, paranetKnowledgeAssetTokenId);
        _;
    }

    function initialize() public onlyHub {
        profileStorage = ProfileStorage(hub.getContractAddress("ProfileStorage"));
        identityStorage = IdentityStorage(hub.getContractAddress("IdentityStorage"));
        paranetsRegistry = ParanetsRegistry(hub.getContractAddress("ParanetsRegistry"));
        paranetServicesRegistry = ParanetServicesRegistry(hub.getContractAddress("ParanetServicesRegistry"));
        paranetKnowledgeMinersRegistry = ParanetKnowledgeMinersRegistry(
            hub.getContractAddress("ParanetKnowledgeMinersRegistry")
        );
        paranetKnowledgeCollectionsRegistry = ParanetKnowledgeCollectionsRegistry(
            hub.getContractAddress("ParanetKnowledgeCollectionsRegistry")
        );
        paranetStagingRegistry = ParanetStagingRegistry(hub.getContractAddress("ParanetStagingRegistry"));
        chronos = Chronos(hub.getContractAddress("Chronos"));
    }

    function name() external pure virtual override returns (string memory) {
        return _NAME;
    }

    function version() external pure virtual override returns (string memory) {
        return _VERSION;
    }

    function registerParanet(
        address paranetKCStorageContract,
        uint256 paranetKCTokenId,
        uint256 paranetKATokenId,
        string calldata paranetName,
        string calldata paranetDescription,
        uint8 nodesAccessPolicy,
        uint8 minersAccessPolicy,
        uint8 knowledgeCollectionsSubmissionPolicy
    ) external onlyKnowledgeAssetOwner(paranetKCStorageContract, paranetKCTokenId, paranetKATokenId) returns (bytes32) {
        require(
            nodesAccessPolicy < 2 && minersAccessPolicy < 2 && knowledgeCollectionsSubmissionPolicy < 2,
            "Invalid policy"
        );
        ParanetsRegistry pr = paranetsRegistry;

        bytes32 paranetId = keccak256(abi.encodePacked(paranetKCStorageContract, paranetKCTokenId, paranetKATokenId));

        if (pr.paranetExists(paranetId)) {
            revert ParanetLib.ParanetHasAlreadyBeenRegistered(
                paranetKCStorageContract,
                paranetKCTokenId,
                paranetKATokenId
            );
        }

        emit ParanetRegistered(
            paranetKCStorageContract,
            paranetKCTokenId,
            paranetKATokenId,
            paranetName,
            paranetDescription,
            nodesAccessPolicy,
            minersAccessPolicy,
            knowledgeCollectionsSubmissionPolicy
        );

        return
            pr.registerParanet(
                paranetKCStorageContract,
                paranetKCTokenId,
                paranetKATokenId,
                paranetName,
                paranetDescription,
                nodesAccessPolicy,
                minersAccessPolicy,
                knowledgeCollectionsSubmissionPolicy
            );
    }

    function updateParanetMetadata(
        address paranetKCStorageContract,
        uint256 paranetKCTokenId,
        uint256 paranetKATokenId,
        string calldata paranetName,
        string calldata paranetDescription
    ) external onlyKnowledgeAssetOwner(paranetKCStorageContract, paranetKCTokenId, paranetKATokenId) {
        ParanetsRegistry pr = paranetsRegistry;

        bytes32 paranetId = keccak256(abi.encodePacked(paranetKCStorageContract, paranetKCTokenId, paranetKATokenId));

        if (!pr.paranetExists(paranetId)) {
            revert ParanetLib.ParanetDoesntExist(paranetKCStorageContract, paranetKCTokenId, paranetKATokenId);
        }

        pr.setName(paranetId, paranetName);
        pr.setDescription(paranetId, paranetDescription);

        emit ParanetMetadataUpdated(
            paranetKCStorageContract,
            paranetKCTokenId,
            paranetKATokenId,
            paranetName,
            paranetDescription
        );
    }

    function addParanetCuratedNodes(
        address paranetKCStorageContract,
        uint256 paranetKCTokenId,
        uint256 paranetKATokenId,
        uint72[] calldata identityIds
    ) external onlyKnowledgeAssetOwner(paranetKCStorageContract, paranetKCTokenId, paranetKATokenId) {
        ParanetsRegistry pr = paranetsRegistry;
        ProfileStorage ps = profileStorage;

        bytes32 paranetId = keccak256(abi.encodePacked(paranetKCStorageContract, paranetKCTokenId, paranetKATokenId));

        if (!pr.paranetExists(paranetId)) {
            revert ParanetLib.ParanetDoesntExist(paranetKCStorageContract, paranetKCTokenId, paranetKATokenId);
        }

        if (pr.getNodesAccessPolicy(paranetId) != NODES_ACCESS_POLICY_PERMISSIONED) {
            // TODO: Why is this 1 element array
            uint8[] memory expectedAccessPolicies = new uint8[](1);
            expectedAccessPolicies[0] = NODES_ACCESS_POLICY_PERMISSIONED;

            revert ParanetLib.InvalidParanetNodesAccessPolicy(
                expectedAccessPolicies,
                pr.getNodesAccessPolicy(paranetId)
            );
        }

        for (uint256 i; i < identityIds.length; ) {
            if (!ps.profileExists(identityIds[i])) {
                revert ProfileLib.ProfileDoesntExist(identityIds[i]);
            }

            if (pr.isCuratedNode(paranetId, identityIds[i])) {
                revert ParanetLib.ParanetCuratedNodeHasAlreadyBeenAdded(paranetId, identityIds[i]);
            }

            pr.addCuratedNode(paranetId, identityIds[i], ps.getNodeId(identityIds[i]));

            emit ParanetCuratedNodeAdded(paranetKCStorageContract, paranetKCTokenId, paranetKATokenId, identityIds[i]);

            unchecked {
                i++;
            }
        }
    }

    function removeParanetCuratedNodes(
        address paranetKCStorageContract,
        uint256 paranetKCTokenId,
        uint256 paranetKATokenId,
        uint72[] calldata identityIds
    ) external onlyKnowledgeAssetOwner(paranetKCStorageContract, paranetKCTokenId, paranetKATokenId) {
        ParanetsRegistry pr = paranetsRegistry;

        bytes32 paranetId = keccak256(abi.encodePacked(paranetKCStorageContract, paranetKCTokenId, paranetKATokenId));

        if (!pr.paranetExists(paranetId)) {
            revert ParanetLib.ParanetDoesntExist(paranetKCStorageContract, paranetKCTokenId, paranetKATokenId);
        }

        if (pr.getNodesAccessPolicy(paranetId) != NODES_ACCESS_POLICY_PERMISSIONED) {
            uint8[] memory expectedAccessPolicies = new uint8[](1);
            expectedAccessPolicies[0] = NODES_ACCESS_POLICY_PERMISSIONED;

            revert ParanetLib.InvalidParanetNodesAccessPolicy(
                expectedAccessPolicies,
                pr.getNodesAccessPolicy(paranetId)
            );
        }

        for (uint256 i; i < identityIds.length; ) {
            if (!pr.isCuratedNode(paranetId, identityIds[i])) {
                revert ParanetLib.ParanetCuratedNodeDoesntExist(paranetId, identityIds[i]);
            }

            pr.removeCuratedNode(paranetId, identityIds[i]);

            emit ParanetCuratedNodeRemoved(
                paranetKCStorageContract,
                paranetKCTokenId,
                paranetKATokenId,
                identityIds[i]
            );

            unchecked {
                i++;
            }
        }
    }

    function requestParanetCuratedNodeAccess(
        address paranetKCStorageContract,
        uint256 paranetKCTokenId,
        uint256 paranetKATokenId
    ) external {
        ParanetsRegistry pr = paranetsRegistry;

        bytes32 paranetId = keccak256(abi.encodePacked(paranetKCStorageContract, paranetKCTokenId, paranetKATokenId));

        if (!pr.paranetExists(paranetId)) {
            revert ParanetLib.ParanetDoesntExist(paranetKCStorageContract, paranetKCTokenId, paranetKATokenId);
        }

        if (pr.getNodesAccessPolicy(paranetId) != NODES_ACCESS_POLICY_PERMISSIONED) {
            uint8[] memory expectedAccessPolicies = new uint8[](1);
            expectedAccessPolicies[0] = NODES_ACCESS_POLICY_PERMISSIONED;

            revert ParanetLib.InvalidParanetNodesAccessPolicy(
                expectedAccessPolicies,
                pr.getNodesAccessPolicy(paranetId)
            );
        }

        uint72 identityId = identityStorage.getIdentityId(msg.sender);

        if (!profileStorage.profileExists(identityId)) {
            revert ProfileLib.ProfileDoesntExist(identityId);
        }

        ParanetLib.ParanetNodeJoinRequest[] memory paranetNodeJoinRequests = pr.getNodeJoinRequests(
            paranetId,
            identityId
        );

        if (
            paranetNodeJoinRequests.length > 0 &&
            paranetNodeJoinRequests[paranetNodeJoinRequests.length - 1].status == ParanetLib.RequestStatus.PENDING
        ) {
            revert ParanetLib.ParanetCuratedNodeJoinRequestInvalidStatus(
                paranetId,
                identityId,
                paranetNodeJoinRequests[paranetNodeJoinRequests.length - 1].status
            );
        }

        pr.addNodeJoinRequest(paranetId, identityId, ParanetLib.RequestStatus.PENDING);

        emit ParanetCuratedNodeJoinRequestCreated(
            paranetKCStorageContract,
            paranetKCTokenId,
            paranetKATokenId,
            identityId
        );
    }

    function approveCuratedNode(
        address paranetKCStorageContract,
        uint256 paranetKCTokenId,
        uint256 paranetKATokenId,
        uint72 identityId
    ) external onlyKnowledgeAssetOwner(paranetKCStorageContract, paranetKCTokenId, paranetKATokenId) {
        ParanetsRegistry pr = paranetsRegistry;

        bytes32 paranetId = keccak256(abi.encodePacked(paranetKCStorageContract, paranetKCTokenId, paranetKATokenId));

        if (!pr.paranetExists(paranetId)) {
            revert ParanetLib.ParanetDoesntExist(paranetKCStorageContract, paranetKCTokenId, paranetKATokenId);
        }

        if (pr.getNodesAccessPolicy(paranetId) != NODES_ACCESS_POLICY_PERMISSIONED) {
            uint8[] memory expectedAccessPolicies = new uint8[](1);
            expectedAccessPolicies[0] = NODES_ACCESS_POLICY_PERMISSIONED;

            revert ParanetLib.InvalidParanetNodesAccessPolicy(
                expectedAccessPolicies,
                pr.getNodesAccessPolicy(paranetId)
            );
        }

        ParanetLib.ParanetNodeJoinRequest[] memory paranetNodeJoinRequests = pr.getNodeJoinRequests(
            paranetId,
            identityId
        );

        if (paranetNodeJoinRequests.length == 0) {
            revert ParanetLib.ParanetCuratedNodeJoinRequestDoesntExist(paranetId, identityId);
        } else if (
            paranetNodeJoinRequests[paranetNodeJoinRequests.length - 1].status != ParanetLib.RequestStatus.PENDING
        ) {
            revert ParanetLib.ParanetCuratedNodeJoinRequestInvalidStatus(
                paranetId,
                identityId,
                paranetNodeJoinRequests[paranetNodeJoinRequests.length - 1].status
            );
        }

        pr.updateNodeJoinRequestStatus(
            paranetId,
            identityId,
            paranetNodeJoinRequests.length - 1,
            ParanetLib.RequestStatus.APPROVED
        );
        pr.addCuratedNode(paranetId, identityId, profileStorage.getNodeId(identityId));

        emit ParanetCuratedNodeJoinRequestAccepted(
            paranetKCStorageContract,
            paranetKCTokenId,
            paranetKATokenId,
            identityId
        );
        emit ParanetCuratedNodeAdded(paranetKCStorageContract, paranetKCTokenId, paranetKATokenId, identityId);
    }

    function rejectCuratedNode(
        address paranetKCStorageContract,
        uint256 paranetKCTokenId,
        uint256 paranetKATokenId,
        uint72 identityId
    ) external onlyKnowledgeAssetOwner(paranetKCStorageContract, paranetKCTokenId, paranetKATokenId) {
        ParanetsRegistry pr = paranetsRegistry;

        bytes32 paranetId = keccak256(abi.encodePacked(paranetKCStorageContract, paranetKCTokenId, paranetKATokenId));

        if (!pr.paranetExists(paranetId)) {
            revert ParanetLib.ParanetDoesntExist(paranetKCStorageContract, paranetKCTokenId, paranetKATokenId);
        }

        if (pr.getNodesAccessPolicy(paranetId) != NODES_ACCESS_POLICY_PERMISSIONED) {
            uint8[] memory expectedAccessPolicies = new uint8[](1);
            expectedAccessPolicies[0] = NODES_ACCESS_POLICY_PERMISSIONED;

            revert ParanetLib.InvalidParanetNodesAccessPolicy(
                expectedAccessPolicies,
                pr.getNodesAccessPolicy(paranetId)
            );
        }

        ParanetLib.ParanetNodeJoinRequest[] memory paranetNodeJoinRequests = pr.getNodeJoinRequests(
            paranetId,
            identityId
        );

        if (paranetNodeJoinRequests.length == 0) {
            revert ParanetLib.ParanetCuratedNodeJoinRequestDoesntExist(paranetId, identityId);
        } else if (
            paranetNodeJoinRequests[paranetNodeJoinRequests.length - 1].status != ParanetLib.RequestStatus.PENDING
        ) {
            revert ParanetLib.ParanetCuratedNodeJoinRequestInvalidStatus(
                paranetId,
                identityId,
                paranetNodeJoinRequests[paranetNodeJoinRequests.length - 1].status
            );
        }

        pr.updateNodeJoinRequestStatus(
            paranetId,
            identityId,
            paranetNodeJoinRequests.length - 1,
            ParanetLib.RequestStatus.REJECTED
        );

        emit ParanetCuratedNodeJoinRequestRejected(
            paranetKCStorageContract,
            paranetKCTokenId,
            paranetKATokenId,
            identityId
        );
    }

    function addParanetServices(
        address paranetKCStorageContract,
        uint256 paranetKCTokenId,
        uint256 paranetKATokenId,
        ParanetLib.UniversalAssetLocator[] calldata services
    ) external onlyKnowledgeAssetOwner(paranetKCStorageContract, paranetKCTokenId, paranetKATokenId) {
        ParanetsRegistry pr = paranetsRegistry;
        ParanetServicesRegistry psr = paranetServicesRegistry;

        bytes32 paranetId = keccak256(abi.encodePacked(paranetKCStorageContract, paranetKCTokenId, paranetKATokenId));

        if (!pr.paranetExists(paranetId)) {
            revert ParanetLib.ParanetDoesntExist(paranetKCStorageContract, paranetKCTokenId, paranetKATokenId);
        }

        for (uint256 i; i < services.length; ) {
            if (
                !psr.paranetServiceExists(
                    keccak256(
                        abi.encodePacked(
                            services[i].knowledgeCollectionStorageContract,
                            services[i].knowledgeCollectionTokenId,
                            services[i].knowledgeAssetTokenId
                        )
                    )
                )
            ) {
                revert ParanetLib.ParanetServiceDoesntExist(
                    services[i].knowledgeCollectionStorageContract,
                    services[i].knowledgeCollectionTokenId,
                    services[i].knowledgeAssetTokenId
                );
            }

            _checkKnowledgeAssetOwner(
                services[i].knowledgeCollectionStorageContract,
                services[i].knowledgeCollectionTokenId,
                services[i].knowledgeAssetTokenId
            );

            if (
                pr.isServiceImplemented(
                    paranetId,
                    keccak256(
                        abi.encodePacked(
                            services[i].knowledgeCollectionStorageContract,
                            services[i].knowledgeCollectionTokenId,
                            services[i].knowledgeAssetTokenId
                        )
                    )
                )
            ) {
                revert ParanetLib.ParanetServiceHasAlreadyBeenAdded(
                    paranetId,
                    keccak256(
                        abi.encodePacked(
                            services[i].knowledgeCollectionStorageContract,
                            services[i].knowledgeCollectionTokenId,
                            services[i].knowledgeAssetTokenId
                        )
                    )
                );
            }

            pr.addService(
                paranetId,
                keccak256(
                    abi.encodePacked(
                        services[i].knowledgeCollectionStorageContract,
                        services[i].knowledgeCollectionTokenId,
                        services[i].knowledgeAssetTokenId
                    )
                )
            );

            emit ParanetServiceAdded(
                paranetKCStorageContract,
                paranetKCTokenId,
                paranetKATokenId,
                services[i].knowledgeCollectionStorageContract,
                services[i].knowledgeCollectionTokenId,
                services[i].knowledgeAssetTokenId
            );

            unchecked {
                i++;
            }
        }
    }

    function registerParanetService(
        address paranetServiceKCStorageContract,
        uint256 paranetServiceKCTokenId,
        uint256 paranetServiceKATokenId,
        string calldata paranetServiceName,
        string calldata paranetServiceDescription,
        address[] calldata paranetServiceAddresses
    )
        external
        onlyKnowledgeAssetOwner(paranetServiceKCStorageContract, paranetServiceKCTokenId, paranetServiceKATokenId)
        returns (bytes32)
    {
        ParanetServicesRegistry psr = paranetServicesRegistry;

        bytes32 paranetServiceId = keccak256(
            abi.encodePacked(paranetServiceKCStorageContract, paranetServiceKCTokenId, paranetServiceKATokenId)
        );

        if (psr.paranetServiceExists(paranetServiceId)) {
            revert ParanetLib.ParanetServiceHasAlreadyBeenRegistered(
                paranetServiceKCStorageContract,
                paranetServiceKCTokenId,
                paranetServiceKATokenId
            );
        }

        emit ParanetServiceRegistered(
            paranetServiceKCStorageContract,
            paranetServiceKCTokenId,
            paranetServiceKATokenId,
            paranetServiceName,
            paranetServiceDescription,
            paranetServiceAddresses
        );

        return
            psr.registerParanetService(
                paranetServiceKCStorageContract,
                paranetServiceKCTokenId,
                paranetServiceKATokenId,
                paranetServiceName,
                paranetServiceDescription,
                paranetServiceAddresses
            );
    }

    function updateParanetServiceMetadata(
        address paranetServiceKCStorageContract,
        uint256 paranetServiceKCTokenId,
        uint256 paranetServiceKATokenId,
        string calldata paranetServiceName,
        string calldata paranetServiceDescription,
        address[] calldata paranetServiceAddresses
    )
        external
        onlyKnowledgeAssetOwner(paranetServiceKCStorageContract, paranetServiceKCTokenId, paranetServiceKATokenId)
    {
        ParanetServicesRegistry psr = paranetServicesRegistry;

        bytes32 paranetServiceId = keccak256(
            abi.encodePacked(paranetServiceKCStorageContract, paranetServiceKCTokenId, paranetServiceKATokenId)
        );

        if (!psr.paranetServiceExists(paranetServiceId)) {
            revert ParanetLib.ParanetServiceDoesntExist(
                paranetServiceKCStorageContract,
                paranetServiceKCTokenId,
                paranetServiceKATokenId
            );
        }

        psr.setName(paranetServiceId, paranetServiceName);
        psr.setDescription(paranetServiceId, paranetServiceDescription);
        psr.setParanetServiceAddresses(paranetServiceId, paranetServiceAddresses);

        emit ParanetServiceMetadataUpdated(
            paranetServiceKCStorageContract,
            paranetServiceKCTokenId,
            paranetServiceKATokenId,
            paranetServiceName,
            paranetServiceDescription,
            paranetServiceAddresses
        );
    }

    function addParanetCuratedMiners(
        address paranetKCStorageContract,
        uint256 paranetKCTokenId,
        uint256 paranetKATokenId,
        address[] calldata minerAddresses
    ) external onlyKnowledgeAssetOwner(paranetKCStorageContract, paranetKCTokenId, paranetKATokenId) {
        ParanetsRegistry pr = paranetsRegistry;
        ParanetKnowledgeMinersRegistry pkmr = paranetKnowledgeMinersRegistry;

        bytes32 paranetId = keccak256(abi.encodePacked(paranetKCStorageContract, paranetKCTokenId, paranetKATokenId));

        if (!pr.paranetExists(paranetId)) {
            revert ParanetLib.ParanetDoesntExist(paranetKCStorageContract, paranetKCTokenId, paranetKATokenId);
        }

        if (pr.getMinersAccessPolicy(paranetId) != MINERS_ACCESS_POLICY_PERMISSIONED) {
            uint8[] memory expectedAccessPolicies = new uint8[](1);
            expectedAccessPolicies[0] = MINERS_ACCESS_POLICY_PERMISSIONED;

            revert ParanetLib.InvalidParanetMinersAccessPolicy(
                expectedAccessPolicies,
                pr.getMinersAccessPolicy(paranetId)
            );
        }

        for (uint256 i; i < minerAddresses.length; ) {
            if (!pkmr.knowledgeMinerExists(minerAddresses[i])) {
                pkmr.registerKnowledgeMiner(minerAddresses[i]);
            }

            if (pr.isKnowledgeMinerRegistered(paranetId, minerAddresses[i])) {
                revert ParanetLib.ParanetCuratedMinerHasAlreadyBeenAdded(paranetId, minerAddresses[i]);
            }

            pr.addKnowledgeMiner(paranetId, minerAddresses[i]);

            emit ParanetCuratedMinerAdded(
                paranetKCStorageContract,
                paranetKCTokenId,
                paranetKATokenId,
                minerAddresses[i]
            );

            unchecked {
                i++;
            }
        }
    }

    function removeParanetCuratedMiners(
        address paranetKCStorageContract,
        uint256 paranetKCTokenId,
        uint256 paranetKATokenId,
        address[] calldata minerAddresses
    ) external onlyKnowledgeAssetOwner(paranetKCStorageContract, paranetKCTokenId, paranetKATokenId) {
        ParanetsRegistry pr = paranetsRegistry;

        bytes32 paranetId = keccak256(abi.encodePacked(paranetKCStorageContract, paranetKCTokenId, paranetKATokenId));

        if (!pr.paranetExists(paranetId)) {
            revert ParanetLib.ParanetDoesntExist(paranetKCStorageContract, paranetKCTokenId, paranetKATokenId);
        }

        if (pr.getMinersAccessPolicy(paranetId) != MINERS_ACCESS_POLICY_PERMISSIONED) {
            uint8[] memory expectedAccessPolicies = new uint8[](1);
            expectedAccessPolicies[0] = MINERS_ACCESS_POLICY_PERMISSIONED;

            revert ParanetLib.InvalidParanetMinersAccessPolicy(
                expectedAccessPolicies,
                pr.getMinersAccessPolicy(paranetId)
            );
        }

        for (uint256 i; i < minerAddresses.length; ) {
            if (!pr.isKnowledgeMinerRegistered(paranetId, minerAddresses[i])) {
                revert ParanetLib.ParanetCuratedMinerDoesntExist(paranetId, minerAddresses[i]);
            }

            pr.removeKnowledgeMiner(paranetId, minerAddresses[i]);

            emit ParanetCuratedMinerRemoved(
                paranetKCStorageContract,
                paranetKCTokenId,
                paranetKATokenId,
                minerAddresses[i]
            );

            unchecked {
                i++;
            }
        }
    }

    function requestParanetCuratedMinerAccess(
        address paranetKCStorageContract,
        uint256 paranetKCTokenId,
        uint256 paranetKATokenId
    ) external {
        ParanetsRegistry pr = paranetsRegistry;

        bytes32 paranetId = keccak256(abi.encodePacked(paranetKCStorageContract, paranetKCTokenId, paranetKATokenId));

        if (!pr.paranetExists(paranetId)) {
            revert ParanetLib.ParanetDoesntExist(paranetKCStorageContract, paranetKCTokenId, paranetKATokenId);
        }

        if (pr.getMinersAccessPolicy(paranetId) != MINERS_ACCESS_POLICY_PERMISSIONED) {
            uint8[] memory expectedAccessPolicies = new uint8[](1);
            expectedAccessPolicies[0] = MINERS_ACCESS_POLICY_PERMISSIONED;

            revert ParanetLib.InvalidParanetMinersAccessPolicy(
                expectedAccessPolicies,
                pr.getMinersAccessPolicy(paranetId)
            );
        }

        ParanetLib.ParanetKnowledgeMinerAccessRequest[] memory paranetKnowledgeMinersAccessRequests = pr
            .getKnowledgeMinerAccessRequests(paranetId, msg.sender);

        if (
            paranetKnowledgeMinersAccessRequests.length > 0 &&
            paranetKnowledgeMinersAccessRequests[paranetKnowledgeMinersAccessRequests.length - 1].status ==
            ParanetLib.RequestStatus.PENDING
        ) {
            revert ParanetLib.ParanetCuratedMinerAccessRequestInvalidStatus(
                paranetId,
                msg.sender,
                paranetKnowledgeMinersAccessRequests[paranetKnowledgeMinersAccessRequests.length - 1].status
            );
        }

        pr.addKnowledgeMinerAccessRequest(paranetId, msg.sender, ParanetLib.RequestStatus.PENDING);

        emit ParanetCuratedMinerAccessRequestCreated(
            paranetKCStorageContract,
            paranetKCTokenId,
            paranetKATokenId,
            msg.sender
        );
    }

    function approveCuratedMiner(
        address paranetKCStorageContract,
        uint256 paranetKCTokenId,
        uint256 paranetKATokenId,
        address minerAddress
    ) external onlyKnowledgeAssetOwner(paranetKCStorageContract, paranetKCTokenId, paranetKATokenId) {
        ParanetsRegistry pr = paranetsRegistry;

        bytes32 paranetId = keccak256(abi.encodePacked(paranetKCStorageContract, paranetKCTokenId, paranetKATokenId));

        if (!pr.paranetExists(paranetId)) {
            revert ParanetLib.ParanetDoesntExist(paranetKCStorageContract, paranetKCTokenId, paranetKATokenId);
        }

        if (pr.getMinersAccessPolicy(paranetId) != MINERS_ACCESS_POLICY_PERMISSIONED) {
            uint8[] memory expectedAccessPolicies = new uint8[](1);
            expectedAccessPolicies[0] = MINERS_ACCESS_POLICY_PERMISSIONED;

            revert ParanetLib.InvalidParanetMinersAccessPolicy(
                expectedAccessPolicies,
                pr.getMinersAccessPolicy(paranetId)
            );
        }

        ParanetLib.ParanetKnowledgeMinerAccessRequest[] memory paranetKnowledgeMinersAccessRequests = pr
            .getKnowledgeMinerAccessRequests(paranetId, minerAddress);

        if (paranetKnowledgeMinersAccessRequests.length == 0) {
            revert ParanetLib.ParanetCuratedMinerAccessRequestDoesntExist(paranetId, minerAddress);
        } else if (
            paranetKnowledgeMinersAccessRequests[paranetKnowledgeMinersAccessRequests.length - 1].status !=
            ParanetLib.RequestStatus.PENDING
        ) {
            revert ParanetLib.ParanetCuratedMinerAccessRequestInvalidStatus(
                paranetId,
                minerAddress,
                paranetKnowledgeMinersAccessRequests[paranetKnowledgeMinersAccessRequests.length - 1].status
            );
        }

        pr.updateKnowledgeMinerAccessRequestStatus(
            paranetId,
            minerAddress,
            paranetKnowledgeMinersAccessRequests.length - 1,
            ParanetLib.RequestStatus.APPROVED
        );
        pr.addKnowledgeMiner(paranetId, minerAddress);

        emit ParanetCuratedMinerAccessRequestAccepted(
            paranetKCStorageContract,
            paranetKCTokenId,
            paranetKATokenId,
            minerAddress
        );
        emit ParanetCuratedMinerAdded(paranetKCStorageContract, paranetKCTokenId, paranetKATokenId, minerAddress);
    }

    function rejectCuratedMiner(
        address paranetKCStorageContract,
        uint256 paranetKCTokenId,
        uint256 paranetKATokenId,
        address minerAddress
    ) external onlyKnowledgeAssetOwner(paranetKCStorageContract, paranetKCTokenId, paranetKATokenId) {
        ParanetsRegistry pr = paranetsRegistry;

        bytes32 paranetId = keccak256(abi.encodePacked(paranetKCStorageContract, paranetKCTokenId, paranetKATokenId));

        if (!pr.paranetExists(paranetId)) {
            revert ParanetLib.ParanetDoesntExist(paranetKCStorageContract, paranetKCTokenId, paranetKATokenId);
        }

        if (pr.getMinersAccessPolicy(paranetId) != MINERS_ACCESS_POLICY_PERMISSIONED) {
            uint8[] memory expectedAccessPolicies = new uint8[](1);
            expectedAccessPolicies[0] = MINERS_ACCESS_POLICY_PERMISSIONED;

            revert ParanetLib.InvalidParanetMinersAccessPolicy(
                expectedAccessPolicies,
                pr.getMinersAccessPolicy(paranetId)
            );
        }

        ParanetLib.ParanetKnowledgeMinerAccessRequest[] memory paranetKnowledgeMinerAccessRequests = pr
            .getKnowledgeMinerAccessRequests(paranetId, minerAddress);

        if (paranetKnowledgeMinerAccessRequests.length == 0) {
            revert ParanetLib.ParanetCuratedMinerAccessRequestDoesntExist(paranetId, minerAddress);
        } else if (
            paranetKnowledgeMinerAccessRequests[paranetKnowledgeMinerAccessRequests.length - 1].status !=
            ParanetLib.RequestStatus.PENDING
        ) {
            revert ParanetLib.ParanetCuratedMinerAccessRequestInvalidStatus(
                paranetId,
                minerAddress,
                paranetKnowledgeMinerAccessRequests[paranetKnowledgeMinerAccessRequests.length - 1].status
            );
        }

        pr.updateKnowledgeMinerAccessRequestStatus(
            paranetId,
            minerAddress,
            paranetKnowledgeMinerAccessRequests.length - 1,
            ParanetLib.RequestStatus.REJECTED
        );

        emit ParanetCuratedMinerAccessRequestRejected(
            paranetKCStorageContract,
            paranetKCTokenId,
            paranetKATokenId,
            minerAddress
        );
    }

    function getKnowledgeCollectionLocatorsWithPagination(
        bytes32 paranetId,
        uint256 offset,
        uint256 limit
    ) external view returns (ParanetLib.UniversalAssetCollectionLocator[] memory) {
        ParanetsRegistry pr = paranetsRegistry;
        bytes32[] memory knowledgeCollections = pr.getKnowledgeCollectionsWithPagination(paranetId, offset, limit);

        ParanetKnowledgeCollectionsRegistry pkcr = paranetKnowledgeCollectionsRegistry;

        return pkcr.getKnowledgeCollectionLocators(knowledgeCollections);
    }

    // function mintKnowledgeCollection(
    //     address paranetKCStorageContract,
    //     uint256 paranetKCTokenId,
    //     ContentCollectionStructs.CollectionInputArgs calldata knowledgeCollectionArgs
    // ) external returns (uint256) {
    //     ParanetsRegistry pr = paranetsRegistry;
    //     bytes32 paranetId = keccak256(abi.encodePacked(paranetKCStorageContract, paranetKCTokenId));

    //     // Check if Paranet exists
    //     // If not: Throw an error
    //     if (!pr.paranetExists(paranetId)) {
    //         revert ParanetLib.ParanetDoesntExist(paranetKCStorageContract, paranetKCTokenId);
    //     }

    //     ParanetLib.MinersAccessPolicy minersAccessPolicy = pr.getMinersAccessPolicy(paranetId);

    //     // Check if paranet is curated and if knowledge miner is whitelisted
    //     if (
    //         minersAccessPolicy == ParanetLib.MinersAccessPolicy.CURATED &&
    //         !pr.isKnowledgeMinerRegistered(paranetId, msg.sender)
    //     ) {
    //         revert ParanetLib.ParanetCuratedMinerDoesntExist(paranetId, msg.sender);
    //     } else if (minersAccessPolicy == ParanetLib.MinersAccessPolicy.OPEN) {
    //         // Check if Knowledge Miner has profile
    //         // If not: Create a profile
    //         if (!paranetKnowledgeMinersRegistry.knowledgeMinerExists(msg.sender)) {
    //             paranetKnowledgeMinersRegistry.registerKnowledgeMiner(msg.sender);
    //         }

    //         // Check if Knowledge Miner is registered on paranet
    //         if (!pr.isKnowledgeMinerRegistered(paranetId, msg.sender)) {
    //             pr.addKnowledgeMiner(paranetId, msg.sender);
    //         }
    //     }

    //     // Mint Knowledge Collection
    //     uint256 knowledgeCollectionTokenId = contentCollection.createCollectionFromContract(msg.sender, knowledgeCollectionArgs);

    //     _updateSubmittedKnowledgeCollectionMetadata(
    //         paranetKCStorageContract,
    //         paranetKCTokenId,
    //         address(contentCollectionStorage),
    //         knowledgeCollectionTokenId,
    //         knowledgeCollectionArgs.tokenAmount
    //     );

    //     emit KnowledgeCollectionSubmittedToParanet(
    //         paranetKCStorageContract,
    //         paranetKCTokenId,
    //         address(contentCollectionStorage),
    //         knowledgeCollectionTokenId
    //     );

    //     return knowledgeCollectionTokenId;
    // }

    // If asset has been updated there should be logic to update paranet kc states metadata with info about previouse state if posible

    function submitKnowledgeCollection(
        address paranetKCStorageContract,
        uint256 paranetKnowledgeCollectionTokenId,
        uint256 paranetKnowledgeAssetTokenId,
        address knowledgeCollectionStorageContract,
        uint256 knowledgeCollectionTokenId
    ) external onlyKnowledgeCollectionOwner(knowledgeCollectionStorageContract, knowledgeCollectionTokenId) {
        ParanetsRegistry pr = paranetsRegistry;
        bytes32 paranetId = keccak256(
            abi.encodePacked(paranetKCStorageContract, paranetKnowledgeCollectionTokenId, paranetKnowledgeAssetTokenId)
        );

        if (!pr.paranetExists(paranetId)) {
            revert ParanetLib.ParanetDoesntExist(
                paranetKCStorageContract,
                paranetKnowledgeCollectionTokenId,
                paranetKnowledgeAssetTokenId
            );
        }
        KnowledgeCollectionStorage kcs = KnowledgeCollectionStorage(knowledgeCollectionStorageContract);
        uint256 currentEpoch = chronos.getCurrentEpoch();
        uint40 kcStartEpoch = kcs.getStartEpoch(knowledgeCollectionTokenId);

        if (kcStartEpoch == currentEpoch || kcStartEpoch - 1 == currentEpoch) {
            revert ParanetLib.KnowledgeCollectionNotInFirstEpoch(
                knowledgeCollectionStorageContract,
                knowledgeCollectionTokenId
            );
        }

<<<<<<< HEAD
        _updateKnowledgeMinerMetadata(paranetId);
=======
        uint8 minersAccessPolicy = pr.getMinersAccessPolicy(paranetId);

        // Check if paranet is curated and if knowledge miner is whitelisted
        if (
            minersAccessPolicy == MINERS_ACCESS_POLICY_PERMISSIONED &&
            !pr.isKnowledgeMinerRegistered(paranetId, msg.sender)
        ) {
            revert ParanetLib.ParanetCuratedMinerDoesntExist(paranetId, msg.sender);
            // Should this be done in both cases why would OPEN have separeted logic ???
        } else if (minersAccessPolicy == MINERS_ACCESS_POLICY_OPEN) {
            // Check if Knowledge Miner has profile
            // If not: Create a profile
            if (!paranetKnowledgeMinersRegistry.knowledgeMinerExists(msg.sender)) {
                paranetKnowledgeMinersRegistry.registerKnowledgeMiner(msg.sender);
            }

            // Check if Knowledge Miner is registered on paranet
            if (!pr.isKnowledgeMinerRegistered(paranetId, msg.sender)) {
                pr.addKnowledgeMiner(paranetId, msg.sender);
            }
        }

        if (
            paranetKnowledgeCollectionsRegistry.isParanetKnowledgeCollection(
                keccak256(abi.encodePacked(knowledgeCollectionStorageContract, knowledgeCollectionTokenId))
            )
        ) {
            revert ParanetLib.KnowledgeCollectionIsAPartOfAParanet(
                knowledgeCollectionStorageContract,
                knowledgeCollectionTokenId,
                paranetKnowledgeCollectionsRegistry.getParanetId(
                    keccak256(abi.encodePacked(knowledgeCollectionStorageContract, knowledgeCollectionTokenId))
                )
            );
        }
>>>>>>> 7d41a5c2

        require(
            pr.getKnowledgeCollectionsSubmissionPolicy(paranetId) != KNOWLEDGE_COLLECTIONS_SUBMISSION_POLICY_STAGING,
            "Staging policy denied"
        );

        // Update KnowledgeMiner metadata
        _updateSubmittedKnowledgeCollectionMetadata(
            paranetId,
            paranetKCStorageContract,
            paranetKnowledgeCollectionTokenId,
            paranetKnowledgeAssetTokenId,
            knowledgeCollectionStorageContract,
            knowledgeCollectionTokenId
        );
    }

    function stageKnowledgeCollection(
        address paranetKCStorageContract,
        uint256 paranetKnowledgeCollectionTokenId,
        uint256 paranetKnowledgeAssetTokenId,
        address knowledgeCollectionStorageContract,
        uint256 knowledgeCollectionTokenId
    ) external onlyKnowledgeCollectionOwner(knowledgeCollectionStorageContract, knowledgeCollectionTokenId) {
        ParanetsRegistry pr = paranetsRegistry;

        bytes32 paranetId = keccak256(
            abi.encodePacked(paranetKCStorageContract, paranetKnowledgeCollectionTokenId, paranetKnowledgeAssetTokenId)
        );

        if (!pr.paranetExists(paranetId)) {
            revert ParanetLib.ParanetDoesntExist(
                paranetKCStorageContract,
                paranetKnowledgeCollectionTokenId,
                paranetKnowledgeAssetTokenId
            );
        }
        ParanetKnowledgeCollectionsRegistry pkcr = paranetKnowledgeCollectionsRegistry;
        if (
            pkcr.isParanetKnowledgeCollection(
                keccak256(abi.encodePacked(knowledgeCollectionStorageContract, knowledgeCollectionTokenId))
            )
        ) {
            revert ParanetLib.KnowledgeCollectionIsAPartOfOtherParanet(
                knowledgeCollectionStorageContract,
                knowledgeCollectionTokenId,
                pkcr.getParanetId(
                    keccak256(abi.encodePacked(knowledgeCollectionStorageContract, knowledgeCollectionTokenId))
                )
            );
        }

        if (pr.getMinersAccessPolicy(paranetId) == MINERS_ACCESS_POLICY_PERMISSIONED) {
            require(pr.isKnowledgeMinerRegistered(paranetId, msg.sender), "Knowledge miner is not registered");
        }

        uint8 knowledgeCollectionsSubmissionPolicy = pr.getKnowledgeCollectionsSubmissionPolicy(paranetId);

        require(
            knowledgeCollectionsSubmissionPolicy == KNOWLEDGE_COLLECTIONS_SUBMISSION_POLICY_STAGING,
            "Paranet does not allow staging of knowledge collections"
        );

        bytes32 knowledgeCollectionId = keccak256(
            abi.encodePacked(knowledgeCollectionStorageContract, knowledgeCollectionTokenId)
        );
        ParanetStagingRegistry pss = paranetStagingRegistry;
        require(
            !pss.isKnowledgeCollectionStaged(paranetId, knowledgeCollectionId),
            "Knowledge collection is already staged"
        );
        pss.stageKnowledgeCollection(paranetId, knowledgeCollectionId, msg.sender);
    }

    function addCurator(
        address paranetKCStorageContract,
        uint256 paranetKnowledgeCollectionTokenId,
        uint256 paranetKnowledgeAssetTokenId,
        address curator
    )
        external
        onlyKnowledgeAssetOwner(
            paranetKCStorageContract,
            paranetKnowledgeCollectionTokenId,
            paranetKnowledgeAssetTokenId
        )
    {
        bytes32 paranetId = keccak256(
            abi.encodePacked(paranetKCStorageContract, paranetKnowledgeCollectionTokenId, paranetKnowledgeAssetTokenId)
        );
        ParanetsRegistry pr = paranetsRegistry;
        if (!pr.paranetExists(paranetId)) {
            revert ParanetLib.ParanetDoesntExist(
                paranetKCStorageContract,
                paranetKnowledgeCollectionTokenId,
                paranetKnowledgeAssetTokenId
            );
        }

        uint8 knowledgeCollectionsSubmissionPolicy = pr.getKnowledgeCollectionsSubmissionPolicy(paranetId);
        require(
            knowledgeCollectionsSubmissionPolicy == KNOWLEDGE_COLLECTIONS_SUBMISSION_POLICY_STAGING,
            "Paranet does not allow adding curators"
        );
        paranetStagingRegistry.addCurator(paranetId, curator);
    }

    function removeCurator(
        address paranetKCStorageContract,
        uint256 paranetKnowledgeCollectionTokenId,
        uint256 paranetKnowledgeAssetTokenId,
        address curator
    )
        external
        onlyKnowledgeAssetOwner(
            paranetKCStorageContract,
            paranetKnowledgeCollectionTokenId,
            paranetKnowledgeAssetTokenId
        )
    {
        bytes32 paranetId = keccak256(
            abi.encodePacked(paranetKCStorageContract, paranetKnowledgeCollectionTokenId, paranetKnowledgeAssetTokenId)
        );
        ParanetsRegistry pr = paranetsRegistry;
        if (!pr.paranetExists(paranetId)) {
            revert ParanetLib.ParanetDoesntExist(
                paranetKCStorageContract,
                paranetKnowledgeCollectionTokenId,
                paranetKnowledgeAssetTokenId
            );
        }

        uint8 knowledgeCollectionsSubmissionPolicy = pr.getKnowledgeCollectionsSubmissionPolicy(paranetId);
        require(
            knowledgeCollectionsSubmissionPolicy == KNOWLEDGE_COLLECTIONS_SUBMISSION_POLICY_STAGING,
            "Paranet does not allow adding curators"
        );
        paranetStagingRegistry.removeCurator(paranetId, curator);
    }

    function reviewKnowledgeCollection(
        address paranetKCStorageContract,
        uint256 paranetKnowledgeCollectionTokenId,
        uint256 paranetKnowledgeAssetTokenId,
        address knowledgeCollectionStorageContract,
        uint256 knowledgeCollectionTokenId,
        bool accepted
    ) external onlyCurator(paranetKCStorageContract, paranetKnowledgeCollectionTokenId, paranetKnowledgeAssetTokenId) {
        bytes32 paranetId = keccak256(
            abi.encodePacked(paranetKCStorageContract, paranetKnowledgeCollectionTokenId, paranetKnowledgeAssetTokenId)
        );
        bytes32 knowledgeCollectionId = keccak256(
            abi.encodePacked(knowledgeCollectionStorageContract, knowledgeCollectionTokenId)
        );
        ParanetsRegistry pr = paranetsRegistry;
        if (!pr.paranetExists(paranetId)) {
            revert ParanetLib.ParanetDoesntExist(
                paranetKCStorageContract,
                paranetKnowledgeCollectionTokenId,
                paranetKnowledgeAssetTokenId
            );
        }

        ParanetStagingRegistry pss = paranetStagingRegistry;
        require(
            pss.isKnowledgeCollectionStaged(paranetId, knowledgeCollectionId),
            "Knowledge collection is not staged"
        );
        pss.reviewKnowledgeCollection(paranetId, knowledgeCollectionId, accepted);

        if (accepted) {
            _updateKnowledgeMinerMetadata(paranetId);

            // Update KnowledgeMiner metadata
            _updateSubmittedKnowledgeCollectionMetadata(
                paranetId,
                paranetKCStorageContract,
                paranetKnowledgeCollectionTokenId,
                paranetKnowledgeAssetTokenId,
                knowledgeCollectionStorageContract,
                knowledgeCollectionTokenId
            );
        }
    }

    function _updateKnowledgeMinerMetadata(bytes32 paranetId) internal {
        ParanetKnowledgeMinersRegistry pkmr = paranetKnowledgeMinersRegistry;
        ParanetsRegistry pr = paranetsRegistry;
        uint8 minersAccessPolicy = pr.getMinersAccessPolicy(paranetId);
        // Check if paranet is curated and if knowledge miner is whitelisted
        if (
            minersAccessPolicy == MINERS_ACCESS_POLICY_PERMISSIONED &&
            !pr.isKnowledgeMinerRegistered(paranetId, msg.sender)
        ) {
            revert ParanetLib.ParanetCuratedMinerDoesntExist(paranetId, msg.sender);
            // Should this be done in both cases why would OPEN have separeted logic ???
        } else if (minersAccessPolicy == MINERS_ACCESS_POLICY_OPEN) {
            // Check if Knowledge Miner has profile
            // If not: Create a profile
            if (!pkmr.knowledgeMinerExists(msg.sender)) {
                pkmr.registerKnowledgeMiner(msg.sender);
            }

            // Check if Knowledge Miner is registered on paranet
            if (!pr.isKnowledgeMinerRegistered(paranetId, msg.sender)) {
                pr.addKnowledgeMiner(paranetId, msg.sender);
            }
        }
    }

    // function processUpdatedKnowledgeCollectionStatesMetadata(
    //     address paranetKCStorageContract,
    //     uint256 paranetKCTokenId,
    //     uint256 start,
    //     uint256 end
    // ) external {
    //     bytes32 paranetId = keccak256(abi.encodePacked(paranetKCStorageContract, paranetKCTokenId));

    //     _processUpdatedKnowledgeCollectionStatesMetadata(
    //         paranetId,
    //         paranetKnowledgeMinersRegistry.getUpdatingKnowledgeCollectionStates(msg.sender, paranetId, start, end)
    //     );
    // }

    function _updateSubmittedKnowledgeCollectionMetadata(
        bytes32 paranetId,
        address paranetKCStorageContract,
        uint256 paranetKnowledgeCollectionTokenId,
        uint256 paranetKnowledgeAssetTokenId,
        address knowledgeCollectionStorageContract,
        uint256 knowledgeCollectionTokenId
    ) internal {
        KnowledgeCollectionStorage kcs = KnowledgeCollectionStorage(knowledgeCollectionStorageContract);

        ParanetsRegistry pr = paranetsRegistry;
        ParanetKnowledgeMinersRegistry pkmr = paranetKnowledgeMinersRegistry;

        uint96 remainingTokenAmount = kcs.getTokenAmount(knowledgeCollectionTokenId);
        KnowledgeCollectionLib.MerkleRoot[] memory merkleRoots = kcs.getMerkleRoots(knowledgeCollectionTokenId);
        bytes32 knowledgeCollectionId = keccak256(
            abi.encodePacked(knowledgeCollectionStorageContract, knowledgeCollectionTokenId)
        );

        // Add Knowledge Collection to the KnowledgeCollectionsRegistry
        paranetKnowledgeCollectionsRegistry.addKnowledgeCollection(
            paranetId,
            knowledgeCollectionStorageContract,
            knowledgeCollectionTokenId,
            msg.sender
        );

        // Add Knowledge Collection Metadata to the ParanetsRegistry
        pr.addKnowledgeCollecton(paranetId, knowledgeCollectionId);
        pr.addCumulativeKnowledgeValue(paranetId, remainingTokenAmount);

        // Add Knowledge Collection Metadata to the KnowledgeMinersRegistry
        for (uint256 i = 0; i < merkleRoots.length - 1; i++) {
            pkmr.addUpdatingKnowledgeCollectionState(
                msg.sender,
                paranetId,
                knowledgeCollectionStorageContract,
                knowledgeCollectionTokenId,
                merkleRoots[i].merkleRoot,
                0
            );
        }
        pkmr.addUpdatingKnowledgeCollectionState(
            msg.sender,
            paranetId,
            knowledgeCollectionStorageContract,
            knowledgeCollectionTokenId,
            merkleRoots[merkleRoots.length - 1].merkleRoot,
            remainingTokenAmount
        );
        pkmr.addSubmittedKnowledgeCollection(msg.sender, paranetId, knowledgeCollectionId);
        pkmr.addCumulativeTracSpent(msg.sender, paranetId, remainingTokenAmount);
        pkmr.addUnrewardedTracSpent(msg.sender, paranetId, remainingTokenAmount);
        pkmr.incrementTotalSubmittedKnowledgeCollectionsCount(msg.sender);
        pkmr.addTotalTracSpent(msg.sender, remainingTokenAmount);

        emit KnowledgeCollectionSubmittedToParanet(
            paranetKCStorageContract,
            paranetKnowledgeCollectionTokenId,
            paranetKnowledgeAssetTokenId,
            knowledgeCollectionStorageContract,
            knowledgeCollectionTokenId
        );
    }

    // function _processUpdatedKnowledgeCollectionStatesMetadata(
    //     bytes32 paranetId,
    //     ParanetLib.UpdatingKnowledgeCollectionState[] memory updatingKnowledgeCollectionStates
    // ) internal {
    //     ParanetKnowledgeMinersRegistry pkmr = paranetKnowledgeMinersRegistry;
    //     ParanetsRegistry pr = paranetsRegistry;
    //     ContentCollection ca = contentCollection;

    //     for (uint i; i < updatingKnowledgeCollectionStates.length; ) {
    //         _checkKnowledgeCollectionOwner(
    //             updatingKnowledgeCollectionStates[i].knowledgeCollectionStorageContract,
    //             updatingKnowledgeCollectionStates[i].tokenId
    //         );

    //         bool continueOuterLoop = false;

    //         bytes32[] memory assertionIds = ContentCollectionStorage(
    //             updatingKnowledgeCollectionStates[i].knowledgeCollectionStorageContract
    //         ).getAssertionIds(updatingKnowledgeCollectionStates[i].tokenId);

    //         for (uint j = assertionIds.length; j > 0; ) {
    //             if (assertionIds[j - 1] == updatingKnowledgeCollectionStates[i].assertionId) {
    //                 // Add Knowledge Collection Token Amount Metadata to the ParanetsRegistry
    //                 pr.addCumulativeKnowledgeValue(paranetId, updatingKnowledgeCollectionStates[i].updateTokenAmount);

    //                 // Add Knowledge Collection Token Amount Metadata to the KnowledgeMinersRegistry
    //                 pkmr.addCumulativeTracSpent(
    //                     msg.sender,
    //                     paranetId,
    //                     updatingKnowledgeCollectionStates[i].updateTokenAmount
    //                 );
    //                 pkmr.addUnrewardedTracSpent(
    //                     msg.sender,
    //                     paranetId,
    //                     updatingKnowledgeCollectionStates[i].updateTokenAmount
    //                 );
    //                 pkmr.addTotalTracSpent(msg.sender, updatingKnowledgeCollectionStates[i].updateTokenAmount);

    //                 pkmr.removeUpdatingKnowledgeCollectionState(
    //                     msg.sender,
    //                     paranetId,
    //                     keccak256(
    //                         abi.encodePacked(
    //                             updatingKnowledgeCollectionStates[i].knowledgeCollectionStorageContract,
    //                             updatingKnowledgeCollectionStates[i].tokenId,
    //                             updatingKnowledgeCollectionStates[i].assertionId
    //                         )
    //                     )
    //                 );

    //                 continueOuterLoop = true;
    //                 break;
    //             }

    //             unchecked {
    //                 j--;
    //             }
    //         }

    //         unchecked {
    //             i++;
    //         }

    //         if (continueOuterLoop) {
    //             continue;
    //         }

    //         try ca.cancelCollectionStateUpdateFromContract(updatingKnowledgeCollectionStates[i].tokenId) {
    //             pkmr.removeUpdatingKnowledgeCollectionState(
    //                 msg.sender,
    //                 paranetId,
    //                 keccak256(
    //                     abi.encodePacked(
    //                         updatingKnowledgeCollectionStates[i].knowledgeCollectionStorageContract,
    //                         updatingKnowledgeCollectionStates[i].tokenId,
    //                         updatingKnowledgeCollectionStates[i].assertionId
    //                     )
    //                 )
    //             );
    //             // solhint-disable-next-line no-empty-blocks
    //         } catch {}
    //     }
    // }

    function _checkKnowledgeAssetOwner(
        address knowledgeCollectionStorageContractAddress,
        uint256 knowledgeCollectionId,
        uint256 knowledgeAssetId
    ) internal virtual {
        require(hub.isAssetStorage(knowledgeCollectionStorageContractAddress), "Given address isn't KC Storage");

        KnowledgeCollectionStorage knowledgeCollectionStorage = KnowledgeCollectionStorage(
            knowledgeCollectionStorageContractAddress
        );

        uint256 startTokenId = (knowledgeCollectionId - 1) *
            knowledgeCollectionStorage.knowledgeCollectionMaxSize() +
            knowledgeAssetId;

        uint256 ownedCountInRange = knowledgeCollectionStorage.balanceOf(msg.sender, startTokenId, startTokenId + 1);
        require(ownedCountInRange == 1, "Caller isn't the owner of the KA");
    }

    function _checkKnowledgeCollectionOwner(
        address knowledgeCollectionStorageContractAddress,
        uint256 knowledgeCollectionId
    ) internal virtual {
        require(hub.isAssetStorage(knowledgeCollectionStorageContractAddress), "Given address isn't KC Storage");

        KnowledgeCollectionStorage knowledgeCollectionStorage = KnowledgeCollectionStorage(
            knowledgeCollectionStorageContractAddress
        );
        uint256 minted = knowledgeCollectionStorage.getMinted(knowledgeCollectionId);
        uint256 burnedCount = knowledgeCollectionStorage.getBurnedAmount(knowledgeCollectionId);
        uint256 activeCount = minted - burnedCount;
        require(activeCount != 0, "No KAs in Collection");

        uint256 startTokenId = (knowledgeCollectionId - 1) *
            knowledgeCollectionStorage.knowledgeCollectionMaxSize() +
            1; // _startTokenId()

        uint256 ownedCountInRange = knowledgeCollectionStorage.balanceOf(
            msg.sender,
            startTokenId,
            startTokenId + minted + burnedCount
        );

        require(ownedCountInRange == activeCount, "Caller isn't the owner of the KC");
    }

    function _checkCurator(
        address paranetKCStorageContract,
        uint256 paranetKnowledgeCollectionTokenId,
        uint256 paranetKnowledgeAssetTokenId
    ) internal view {
        require(
            paranetStagingRegistry.isCurator(
                keccak256(
                    abi.encodePacked(
                        paranetKCStorageContract,
                        paranetKnowledgeCollectionTokenId,
                        paranetKnowledgeAssetTokenId
                    )
                ),
                msg.sender
            ),
            "Not authorized curator"
        );
    }
}<|MERGE_RESOLUTION|>--- conflicted
+++ resolved
@@ -1077,45 +1077,7 @@
             );
         }
 
-<<<<<<< HEAD
         _updateKnowledgeMinerMetadata(paranetId);
-=======
-        uint8 minersAccessPolicy = pr.getMinersAccessPolicy(paranetId);
-
-        // Check if paranet is curated and if knowledge miner is whitelisted
-        if (
-            minersAccessPolicy == MINERS_ACCESS_POLICY_PERMISSIONED &&
-            !pr.isKnowledgeMinerRegistered(paranetId, msg.sender)
-        ) {
-            revert ParanetLib.ParanetCuratedMinerDoesntExist(paranetId, msg.sender);
-            // Should this be done in both cases why would OPEN have separeted logic ???
-        } else if (minersAccessPolicy == MINERS_ACCESS_POLICY_OPEN) {
-            // Check if Knowledge Miner has profile
-            // If not: Create a profile
-            if (!paranetKnowledgeMinersRegistry.knowledgeMinerExists(msg.sender)) {
-                paranetKnowledgeMinersRegistry.registerKnowledgeMiner(msg.sender);
-            }
-
-            // Check if Knowledge Miner is registered on paranet
-            if (!pr.isKnowledgeMinerRegistered(paranetId, msg.sender)) {
-                pr.addKnowledgeMiner(paranetId, msg.sender);
-            }
-        }
-
-        if (
-            paranetKnowledgeCollectionsRegistry.isParanetKnowledgeCollection(
-                keccak256(abi.encodePacked(knowledgeCollectionStorageContract, knowledgeCollectionTokenId))
-            )
-        ) {
-            revert ParanetLib.KnowledgeCollectionIsAPartOfAParanet(
-                knowledgeCollectionStorageContract,
-                knowledgeCollectionTokenId,
-                paranetKnowledgeCollectionsRegistry.getParanetId(
-                    keccak256(abi.encodePacked(knowledgeCollectionStorageContract, knowledgeCollectionTokenId))
-                )
-            );
-        }
->>>>>>> 7d41a5c2
 
         require(
             pr.getKnowledgeCollectionsSubmissionPolicy(paranetId) != KNOWLEDGE_COLLECTIONS_SUBMISSION_POLICY_STAGING,
