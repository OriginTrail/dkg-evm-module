// SPDX-License-Identifier: MIT

pragma solidity ^0.8.4;

import { HashingProxy } from "./HashingProxy.sol";
import { Hub } from "./Hub.sol";
import { Identity } from "./Identity.sol";
import { Shares } from "./Shares.sol";
import { Staking } from "./Staking.sol";
import { IdentityStorage } from "./storage/IdentityStorage.sol";
import { ParametersStorage } from "./storage/ParametersStorage.sol";
import { ProfileStorage } from "./storage/ProfileStorage.sol";
import { WhitelistStorage } from "./storage/WhitelistStorage.sol";
import { Named } from "./interface/Named.sol";
import { Versioned } from "./interface/Versioned.sol";
import { UnorderedIndexableContractDynamicSetLib } from "./utils/UnorderedIndexableContractDynamicSet.sol";
import { ADMIN_KEY, OPERATIONAL_KEY } from "./constants/IdentityConstants.sol";
import { Strings } from "@openzeppelin/contracts/utils/Strings.sol";

contract Profile is Named, Versioned {

    event ProfileCreated(uint72 indexed identityId);
    event ProfileDeleted(uint72 indexed identityId);
    event AskUpdated(uint72 indexed identityId, uint96 ask);

    string constant private _NAME = "Profile";
    string constant private _VERSION = "1.0.0";

    Hub public hub;
    HashingProxy public hashingProxy;
    Identity public identityContract;
    Staking public stakingContract;
    IdentityStorage public identityStorage;
    ParametersStorage public parametersStorage;
    ProfileStorage public profileStorage;
    WhitelistStorage public whitelistStorage;

    constructor(address hubAddress) {
        require(hubAddress != address(0));

        hub = Hub(hubAddress);
<<<<<<< HEAD
        hashingProxy = HashingProxy(hub.getContractAddress("HashingProxy"));
        identityContract = Identity(hub.getContractAddress("Identity"));
        stakingContract = Staking(hub.getContractAddress("Staking"));
        identityStorage = IdentityStorage(hub.getContractAddress("IdentityStorage"));
        parametersStorage = ParametersStorage(hub.getContractAddress("ParametersStorage"));
        profileStorage = ProfileStorage(hub.getContractAddress("ProfileStorage"));
        stakingStorage = StakingStorage(hub.getContractAddress("StakingStorage"));
=======
        initialize();
    }

    modifier onlyHubOwner() {
		_checkHubOwner();
		_;
	}

    modifier onlyIdentityOwner(uint72 identityId) {
        _checkIdentityOwner(identityId);
        _;
>>>>>>> b051ca57
    }

    modifier onlyAdmin(uint72 identityId) {
        _checkAdmin(identityId);
        _;
    }

    modifier onlyOperational(uint72 identityId) {
        _checkOperational(identityId);
        _;
    }

    modifier onlyWhitelisted() {
        _checkWhitelist();
        _;
    }

    function initialize() public onlyHubOwner {
		hashingProxy = HashingProxy(hub.getContractAddress("HashingProxy"));
        identityContract = Identity(hub.getContractAddress("Identity"));
        stakingContract = Staking(hub.getContractAddress("Staking"));
        identityStorage = IdentityStorage(hub.getContractAddress("IdentityStorage"));
        profileStorage = ProfileStorage(hub.getContractAddress("ProfileStorage"));
        whitelistStorage = WhitelistStorage(hub.getContractAddress("WhitelistStorage"));
	}

    function name() external pure virtual override returns (string memory) {
        return _NAME;
    }

    function version() external pure virtual override returns (string memory) {
        return _VERSION;
    }

    function createProfile(address adminWallet, bytes calldata nodeId) external onlyWhitelisted {
        IdentityStorage ids = identityStorage;
        ProfileStorage ps = profileStorage;

        require(ids.getIdentityId(msg.sender) == 0, "Identity already exists");
        require(nodeId.length != 0, "Node ID can't be empty");
        require(!ps.nodeIdRegistered(nodeId), "Node ID is already registered");

        uint72 identityId = identityContract.createIdentity(msg.sender, adminWallet);

        string memory identityIdString = Strings.toString(identityId);
        Shares sharesContract = new Shares(
            address(hub),
            string.concat("Share token ", identityIdString),
            string.concat("DKGSTAKE_", identityIdString)
        );

        ps.createProfile(identityId, nodeId, address(sharesContract));
        _setAvailableNodeAddresses(identityId);

        emit ProfileCreated(identityId);
    }

    function setAsk(uint72 identityId, uint96 ask) external onlyIdentityOwner(identityId) {
        require(ask != 0, "Ask cannot be 0");
        profileStorage.setAsk(identityId, ask);

        emit AskUpdated(identityId, ask);
    }

    // function deleteProfile(uint72 identityId) external onlyAdmin(identityId) {
    //     // TODO: add checks
    //     profileStorage.deleteProfile(identityId);
    //     identityContract.deleteIdentity(identityId);
    //
    //     emit ProfileDeleted(identityId);
    // }

    // function changeNodeId(uint72 identityId, bytes calldata nodeId) external onlyOperational(identityId) {
    //     require(nodeId.length != 0, "Node ID can't be empty");

    //     profileStorage.setNodeId(identityId, nodeId);
    // }

    // function addNewNodeIdHash(uint72 identityId, uint8 hashFunctionId) external onlyOperational(identityId) {
    //     require(hashingProxy.isHashFunction(hashFunctionId), "Hash function doesn't exist");

    //     profileStorage.setNodeAddress(identityId, hashFunctionId);
    // }

    // TODO: Define where it can be called, change internal modifier
    function _setAvailableNodeAddresses(uint72 identityId) internal {
        ProfileStorage ps = profileStorage;
        HashingProxy hp = hashingProxy;

        UnorderedIndexableContractDynamicSetLib.Contract[] memory hashFunctions = hp.getAllHashFunctions();
        uint256 hashFunctionsNumber = hashFunctions.length;
        for (uint8 i; i < hashFunctionsNumber; ) {
            ps.setNodeAddress(identityId, hashFunctions[i].id);
            unchecked { i++; }
        }
    }

    function stakeAccumulatedOperatorFee(uint72 identityId) external onlyAdmin(identityId) {
        ProfileStorage ps = profileStorage;

        uint96 accumulatedOperatorFee = ps.getAccumulatedOperatorFee(identityId);
        require(accumulatedOperatorFee != 0, "You have no operator fees");

        ps.setAccumulatedOperatorFee(identityId, 0);
        stakingContract.addStake(msg.sender, identityId, accumulatedOperatorFee);
    }

    function startAccumulatedOperatorFeeWithdrawal(uint72 identityId) external onlyAdmin(identityId) {
        ProfileStorage ps = profileStorage;

        uint96 accumulatedOperatorFee = ps.getAccumulatedOperatorFee(identityId);

        require(accumulatedOperatorFee != 0, "You have no operator fees");

        ps.setAccumulatedOperatorFee(identityId, 0);
        ps.setAccumulatedOperatorFeeWithdrawalAmount(
            identityId,
            ps.getAccumulatedOperatorFeeWithdrawalAmount(identityId) + accumulatedOperatorFee
        );
        ps.setAccumulatedOperatorFeeWithdrawalTimestamp(
            identityId,
            block.timestamp + parametersStorage.stakeWithdrawalDelay()
        );
    }

    function withdrawAccumulatedOperatorFee(uint72 identityId) external onlyAdmin(identityId) {
        ProfileStorage ps = profileStorage;

        uint96 withdrawalAmount = ps.getAccumulatedOperatorFeeWithdrawalAmount(identityId);

        require(withdrawalAmount != 0, "Withdrawal hasn't been requested");
        require(
            ps.getAccumulatedOperatorFeeWithdrawalTimestamp(identityId) < block.timestamp,
            "Withdrawal period hasn't ended"
        );

        ps.setAccumulatedOperatorFeeWithdrawalAmount(identityId, 0);
        ps.setAccumulatedOperatorFeeWithdrawalTimestamp(identityId, 0);
        ps.transferTokens(msg.sender, withdrawalAmount);
    }

    function _checkHubOwner() internal view virtual {
		require(msg.sender == hub.owner(), "Fn can only be used by hub owner");
	}

    function _checkIdentityOwner(uint72 identityId) internal view virtual {
        require(
            identityStorage.keyHasPurpose(identityId, keccak256(abi.encodePacked(msg.sender)), ADMIN_KEY) ||
            identityStorage.keyHasPurpose(identityId, keccak256(abi.encodePacked(msg.sender)), OPERATIONAL_KEY),
            "Fn can be used only by id owner"
        );
    }

    function _checkAdmin(uint72 identityId) internal view virtual {
        require(
            identityStorage.keyHasPurpose(identityId, keccak256(abi.encodePacked(msg.sender)), ADMIN_KEY),
            "Admin function"
        );
    }

    function _checkOperational(uint72 identityId) internal view virtual {
        require(
            identityStorage.keyHasPurpose(identityId, keccak256(abi.encodePacked(msg.sender)), OPERATIONAL_KEY),
            "Fn can be called only by oper."
        );
    }

    function _checkWhitelist() internal view virtual {
        WhitelistStorage ws = whitelistStorage;
        if (ws.whitelistingEnabled()) {
            require(ws.whitelisted(msg.sender), "Address isn't whitelisted");
        }
    }

}<|MERGE_RESOLUTION|>--- conflicted
+++ resolved
@@ -39,15 +39,6 @@
         require(hubAddress != address(0));
 
         hub = Hub(hubAddress);
-<<<<<<< HEAD
-        hashingProxy = HashingProxy(hub.getContractAddress("HashingProxy"));
-        identityContract = Identity(hub.getContractAddress("Identity"));
-        stakingContract = Staking(hub.getContractAddress("Staking"));
-        identityStorage = IdentityStorage(hub.getContractAddress("IdentityStorage"));
-        parametersStorage = ParametersStorage(hub.getContractAddress("ParametersStorage"));
-        profileStorage = ProfileStorage(hub.getContractAddress("ProfileStorage"));
-        stakingStorage = StakingStorage(hub.getContractAddress("StakingStorage"));
-=======
         initialize();
     }
 
@@ -59,7 +50,6 @@
     modifier onlyIdentityOwner(uint72 identityId) {
         _checkIdentityOwner(identityId);
         _;
->>>>>>> b051ca57
     }
 
     modifier onlyAdmin(uint72 identityId) {
