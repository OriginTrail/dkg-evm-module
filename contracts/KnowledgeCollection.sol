// SPDX-License-Identifier: Apache-2.0

pragma solidity ^0.8.20;

import {AskStorage} from "./storage/AskStorage.sol";
import {EpochStorage} from "./storage/EpochStorage.sol";
import {PaymasterManager} from "./storage/PaymasterManager.sol";
import {Chronos} from "./storage/Chronos.sol";
import {KnowledgeCollectionStorage} from "./storage/KnowledgeCollectionStorage.sol";
import {ShardingTableStorage} from "./storage/ShardingTableStorage.sol";
import {IdentityStorage} from "./storage/IdentityStorage.sol";
import {ParametersStorage} from "./storage/ParametersStorage.sol";
import {ParanetKnowledgeCollectionsRegistry} from "./storage/paranets/ParanetKnowledgeCollectionsRegistry.sol";
import {ParanetKnowledgeMinersRegistry} from "./storage/paranets/ParanetKnowledgeMinersRegistry.sol";
import {ParanetsRegistry} from "./storage/paranets/ParanetsRegistry.sol";
import {KnowledgeCollectionLib} from "./libraries/KnowledgeCollectionLib.sol";
import {TokenLib} from "./libraries/TokenLib.sol";
import {IdentityLib} from "./libraries/IdentityLib.sol";
import {INamed} from "./interfaces/INamed.sol";
import {IPaymaster} from "./interfaces/IPaymaster.sol";
import {IVersioned} from "./interfaces/IVersioned.sol";
import {IInitializable} from "./interfaces/IInitializable.sol";
import {ContractStatus} from "./abstract/ContractStatus.sol";
import {IERC20} from "@openzeppelin/contracts/token/ERC20/IERC20.sol";
import {ECDSA} from "solady/src/utils/ECDSA.sol";

contract KnowledgeCollection is INamed, IVersioned, ContractStatus, IInitializable {
    string private constant _NAME = "KnowledgeCollection";
    string private constant _VERSION = "1.0.0";

    AskStorage public askStorage;
    EpochStorage public epochStorage;
    PaymasterManager public paymasterManager;
    ParanetKnowledgeCollectionsRegistry public paranetKnowledgeCollectionsRegistry;
    ParanetKnowledgeMinersRegistry public paranetKnowledgeMinersRegistry;
    ParanetsRegistry public paranetsRegistry;
    KnowledgeCollectionStorage public knowledgeCollectionStorage;
    Chronos public chronos;
    ShardingTableStorage public shardingTableStorage;
    IERC20 public tokenContract;
    ParametersStorage public parametersStorage;
    IdentityStorage public identityStorage;

    constructor(address hubAddress) ContractStatus(hubAddress) {}

    function initialize() public onlyHub {
        askStorage = AskStorage(hub.getContractAddress("AskStorage"));
        epochStorage = EpochStorage(hub.getContractAddress("EpochStorageV8"));
        paymasterManager = PaymasterManager(hub.getContractAddress("PaymasterManager"));
        paranetKnowledgeCollectionsRegistry = ParanetKnowledgeCollectionsRegistry(
            hub.getContractAddress("ParanetKnowledgeCollectionsRegistry")
        );
        paranetKnowledgeMinersRegistry = ParanetKnowledgeMinersRegistry(
            hub.getContractAddress("ParanetKnowledgeMinersRegistry")
        );
        paranetsRegistry = ParanetsRegistry(hub.getContractAddress("ParanetsRegistry"));
        knowledgeCollectionStorage = KnowledgeCollectionStorage(
            hub.getAssetStorageAddress("KnowledgeCollectionStorage")
        );
        chronos = Chronos(hub.getContractAddress("Chronos"));
        shardingTableStorage = ShardingTableStorage(hub.getContractAddress("ShardingTableStorage"));
        tokenContract = IERC20(hub.getContractAddress("Token"));
        parametersStorage = ParametersStorage(hub.getContractAddress("ParametersStorage"));
        identityStorage = IdentityStorage(hub.getContractAddress("IdentityStorage"));
    }

    function name() public pure virtual returns (string memory) {
        return _NAME;
    }

    function version() external pure virtual returns (string memory) {
        return _VERSION;
    }

    function createKnowledgeCollection(
        string calldata publishOperationId,
        bytes32 merkleRoot,
        uint256 knowledgeAssetsAmount,
        uint88 byteSize,
        uint40 epochs,
        uint96 tokenAmount,
        bool isImmutable,
        address paymaster,
        uint72 publisherNodeIdentityId,
        bytes32 publisherNodeR,
        bytes32 publisherNodeVS,
        uint72[] calldata identityIds,
        bytes32[] calldata r,
        bytes32[] calldata vs
    ) external returns (uint256) {
        _verifySignature(
            publisherNodeIdentityId,
            ECDSA.toEthSignedMessageHash(keccak256(abi.encodePacked(publisherNodeIdentityId, merkleRoot))),
            publisherNodeR,
            publisherNodeVS
        );

        _verifySignatures(identityIds, ECDSA.toEthSignedMessageHash(merkleRoot), r, vs);

        KnowledgeCollectionStorage kcs = knowledgeCollectionStorage;
        EpochStorage es = epochStorage;
        uint40 currentEpoch = uint40(chronos.getCurrentEpoch());

        uint256 id = kcs.createKnowledgeCollection(
            msg.sender,
            publishOperationId,
            merkleRoot,
            knowledgeAssetsAmount,
            byteSize,
            currentEpoch + 1,
            currentEpoch + epochs + 1,
            tokenAmount,
            isImmutable
        );

        _validateTokenAmount(byteSize, epochs, tokenAmount, true);

        es.addTokensToEpochRange(1, currentEpoch, currentEpoch + epochs + 1, tokenAmount);
        es.addEpochProducedKnowledgeValue(publisherNodeIdentityId, currentEpoch, tokenAmount);

        _addTokens(tokenAmount, paymaster);

        return id;
    }

<<<<<<< HEAD
    function updateKnowledgeCollection(
        uint256 id,
        string calldata updateOperationId,
        bytes32 merkleRoot,
        uint256 mintKnowledgeAssetsAmount,
        uint256[] calldata knowledgeAssetsToBurn,
        uint88 byteSize,
        uint96 tokenAmount,
        address paymaster,
        uint72 publisherNodeIdentityId,
        bytes32 publisherNodeR,
        bytes32 publisherNodeVS,
        uint72[] calldata identityIds,
        bytes32[] calldata r,
        bytes32[] calldata vs
    ) external {
        KnowledgeCollectionStorage kcs = knowledgeCollectionStorage;
        EpochStorage es = epochStorage;

        (, , , uint88 oldByteSize, , uint40 endEpoch, uint96 oldTokenAmount, bool isImmutable) = kcs
            .getKnowledgeCollectionMetadata(id);

        if (isImmutable) {
            revert KnowledgeCollectionLib.CannotUpdateImmutableKnowledgeCollection(id);
        }

        _verifySignature(
            publisherNodeIdentityId,
            ECDSA.toEthSignedMessageHash(keccak256(abi.encodePacked(publisherNodeIdentityId, merkleRoot))),
            publisherNodeR,
            publisherNodeVS
        );

        _verifySignatures(identityIds, ECDSA.toEthSignedMessageHash(merkleRoot), r, vs);

        uint256 currentEpoch = chronos.getCurrentEpoch();
        if (currentEpoch > endEpoch) {
            revert KnowledgeCollectionLib.KnowledgeCollectionExpired(id, currentEpoch, endEpoch);
        }

        kcs.updateKnowledgeCollection(
            msg.sender,
            id,
            updateOperationId,
            merkleRoot,
            mintKnowledgeAssetsAmount,
            knowledgeAssetsToBurn,
            oldByteSize + byteSize,
            oldTokenAmount + tokenAmount
        );

        _validateTokenAmount(byteSize - oldByteSize, endEpoch - currentEpoch, tokenAmount, true);

        es.addTokensToEpochRange(1, currentEpoch, endEpoch, tokenAmount);
        es.addEpochProducedKnowledgeValue(publisherNodeIdentityId, currentEpoch, tokenAmount);

        _addTokens(tokenAmount, paymaster);

        ParanetKnowledgeCollectionsRegistry pkar = paranetKnowledgeCollectionsRegistry;

        bytes32 knowledgeCollectionId = pkar.getParanetId(keccak256(abi.encodePacked(address(kcs), id)));
        if (pkar.isParanetKnowledgeCollection(knowledgeCollectionId)) {
            ParanetKnowledgeMinersRegistry pkmr = paranetKnowledgeMinersRegistry;
            bytes32 paranetId = paranetKnowledgeCollectionsRegistry.getParanetId(knowledgeCollectionId);

            // Add Knowledge Asset Token Amount Metadata to the ParanetsRegistry
            paranetsRegistry.addCumulativeKnowledgeValue(paranetId, tokenAmount);

            // Add Knowledge Asset Token Amount Metadata to the KnowledgeMinersRegistry
            pkmr.addCumulativeTracSpent(msg.sender, paranetId, tokenAmount);
            pkmr.addUnrewardedTracSpent(msg.sender, paranetId, tokenAmount);
            pkmr.addTotalTracSpent(msg.sender, tokenAmount);
            pkmr.addUpdatingKnowledgeCollectionState(msg.sender, paranetId, address(kcs), id, merkleRoot, tokenAmount);
        }
    }
=======
    // function updateKnowledgeCollection(
    //     uint256 id,
    //     string calldata updateOperationId,
    //     bytes32 merkleRoot,
    //     uint256 mintKnowledgeAssetsAmount,
    //     uint256[] calldata knowledgeAssetsToBurn,
    //     uint88 byteSize,
    //     uint96 tokenAmount,
    //     address paymaster,
    //     uint72 publisherNodeIdentityId,
    //     bytes32 publisherNodeR,
    //     bytes32 publisherNodeVS,
    //     uint72[] calldata identityIds,
    //     bytes32[] calldata r,
    //     bytes32[] calldata vs
    // ) external {
    //     KnowledgeCollectionStorage kcs = knowledgeCollectionStorage;
    //     EpochStorage es = epochStorage;

    //     (, , , uint88 oldByteSize, , uint40 endEpoch, uint96 oldTokenAmount, bool isImmutable) = kcs
    //         .getKnowledgeCollectionMetadata(id);

    //     if (isImmutable) {
    //         revert KnowledgeCollectionLib.CannotUpdateImmutableKnowledgeCollection(id);
    //     }

    //     _verifySignature(
    //         publisherNodeIdentityId,
    //         ECDSA.toEthSignedMessageHash(keccak256(abi.encodePacked(publisherNodeIdentityId, merkleRoot))),
    //         publisherNodeR,
    //         publisherNodeVS
    //     );

    //     _verifySignatures(identityIds, ECDSA.toEthSignedMessageHash(merkleRoot), r, vs);

    //     uint256 currentEpoch = chronos.getCurrentEpoch();
    //     if (currentEpoch > endEpoch) {
    //         revert KnowledgeCollectionLib.KnowledgeCollectionExpired(id, currentEpoch, endEpoch);
    //     }

    //     kcs.updateKnowledgeCollection(
    //         msg.sender,
    //         id,
    //         updateOperationId,
    //         merkleRoot,
    //         mintKnowledgeAssetsAmount,
    //         knowledgeAssetsToBurn,
    //         oldByteSize + byteSize,
    //         oldTokenAmount + tokenAmount
    //     );

    //     _validateTokenAmount(byteSize - oldByteSize, endEpoch - currentEpoch, tokenAmount, true);

    //     es.addTokensToEpochRange(1, currentEpoch, endEpoch, tokenAmount);
    //     es.addEpochProducedKnowledgeValue(publisherNodeIdentityId, currentEpoch, tokenAmount);

    //     _addTokens(tokenAmount, paymaster);
    // }
>>>>>>> 0dfb4b1c

    function extendKnowledgeCollectionLifetime(
        uint256 id,
        uint40 epochs,
        uint96 tokenAmount,
        address paymaster
    ) external {
        KnowledgeCollectionStorage kcs = knowledgeCollectionStorage;

        (, , , uint88 byteSize, , uint40 endEpoch, uint96 oldTokenAmount, ) = kcs.getKnowledgeCollectionMetadata(id);

        uint256 currentEpoch = chronos.getCurrentEpoch();
        if (currentEpoch > endEpoch) {
            revert KnowledgeCollectionLib.KnowledgeCollectionExpired(id, currentEpoch, endEpoch);
        }

        kcs.setEndEpoch(id, endEpoch + epochs);
        kcs.setTokenAmount(id, oldTokenAmount + tokenAmount);

        _validateTokenAmount(byteSize, epochs, tokenAmount, false);

        epochStorage.addTokensToEpochRange(1, endEpoch, endEpoch + epochs, tokenAmount);

        _addTokens(tokenAmount, paymaster);

        ParanetKnowledgeCollectionsRegistry pkar = paranetKnowledgeCollectionsRegistry;

        bytes32 knowledgeCollectionId = pkar.getParanetId(keccak256(abi.encodePacked(address(kcs), id)));
        if (pkar.isParanetKnowledgeCollection(knowledgeCollectionId)) {
            ParanetKnowledgeMinersRegistry pkmr = paranetKnowledgeMinersRegistry;
            bytes32 paranetId = paranetKnowledgeCollectionsRegistry.getParanetId(knowledgeCollectionId);

            // Add Knowledge Asset Token Amount Metadata to the ParanetsRegistry
            paranetsRegistry.addCumulativeKnowledgeValue(paranetId, tokenAmount);

            // Add Knowledge Asset Token Amount Metadata to the KnowledgeMinersRegistry
            pkmr.addCumulativeTracSpent(msg.sender, paranetId, tokenAmount);
            pkmr.addUnrewardedTracSpent(msg.sender, paranetId, tokenAmount);
            pkmr.addTotalTracSpent(msg.sender, tokenAmount);
        }
    }

    function increaseKnowledgeCollectionTokenAmount(uint256 id, uint96 tokenAmount, address paymaster) external {
        if (tokenAmount == 0) {
            revert TokenLib.ZeroTokenAmount();
        }

        KnowledgeCollectionStorage kcs = knowledgeCollectionStorage;

        (, , , , , uint40 endEpoch, uint96 oldTokenAmount, ) = kcs.getKnowledgeCollectionMetadata(id);

        uint256 currentEpoch = chronos.getCurrentEpoch();
        if (currentEpoch > endEpoch) {
            revert KnowledgeCollectionLib.KnowledgeCollectionExpired(id, currentEpoch, endEpoch);
        }

        kcs.setTokenAmount(id, oldTokenAmount + tokenAmount);

        epochStorage.addTokensToEpochRange(1, currentEpoch, endEpoch, tokenAmount);

        _addTokens(tokenAmount, paymaster);

        ParanetKnowledgeCollectionsRegistry pkar = paranetKnowledgeCollectionsRegistry;

        bytes32 knowledgeCollectionId = pkar.getParanetId(keccak256(abi.encodePacked(address(kcs), id)));
        if (pkar.isParanetKnowledgeCollection(knowledgeCollectionId)) {
            ParanetKnowledgeMinersRegistry pkmr = paranetKnowledgeMinersRegistry;
            bytes32 paranetId = paranetKnowledgeCollectionsRegistry.getParanetId(knowledgeCollectionId);

            // Add Knowledge Asset Token Amount Metadata to the ParanetsRegistry
            paranetsRegistry.addCumulativeKnowledgeValue(paranetId, tokenAmount);

            // Add Knowledge Asset Token Amount Metadata to the KnowledgeMinersRegistry
            pkmr.addCumulativeTracSpent(msg.sender, paranetId, tokenAmount);
            pkmr.addUnrewardedTracSpent(msg.sender, paranetId, tokenAmount);
            pkmr.addTotalTracSpent(msg.sender, tokenAmount);
        }
    }

    function _verifySignatures(
        uint72[] calldata identityIds,
        bytes32 messageHash,
        bytes32[] calldata r,
        bytes32[] calldata vs
    ) internal view {
        if (r.length != identityIds.length || r.length != vs.length) {
            revert KnowledgeCollectionLib.SignaturesSignersMismatch(r.length, vs.length, identityIds.length);
        }

        if (r.length < parametersStorage.minimumRequiredSignatures()) {
            revert KnowledgeCollectionLib.MinSignaturesRequirementNotMet(
                parametersStorage.minimumRequiredSignatures(),
                r.length
            );
        }

        for (uint256 i; i < identityIds.length; i++) {
            _verifySignature(identityIds[i], messageHash, r[i], vs[i]);
        }
    }

    function _verifySignature(uint72 identityId, bytes32 messageHash, bytes32 r, bytes32 vs) internal view {
        address signer = ECDSA.tryRecover(messageHash, r, vs);

        if (signer == address(0)) {
            revert KnowledgeCollectionLib.InvalidSignature(identityId, messageHash, r, vs);
        }

        if (
            !identityStorage.keyHasPurpose(identityId, keccak256(abi.encodePacked(signer)), IdentityLib.OPERATIONAL_KEY)
        ) {
            revert KnowledgeCollectionLib.SignerIsNotNodeOperator(identityId, signer);
        }
    }

    function _validateTokenAmount(
        uint256 byteSize,
        uint256 epochs,
        uint96 tokenAmount,
        bool includeCurrentEpoch
    ) internal view {
        Chronos chron = chronos;

        uint256 stakeWeightedAverageAsk = askStorage.getStakeWeightedAverageAsk();
        uint96 expectedTokenAmount;
        if (includeCurrentEpoch) {
            uint256 totalStorageTime = (epochs * 1e18) + (chron.timeUntilNextEpoch() * 1e18) / chron.epochLength();
            expectedTokenAmount = uint96((stakeWeightedAverageAsk * byteSize * totalStorageTime) / 1024 / 1e18);
        } else {
            expectedTokenAmount = uint96((stakeWeightedAverageAsk * byteSize * epochs) / 1024);
        }

        if (tokenAmount < expectedTokenAmount) {
            revert KnowledgeCollectionLib.InvalidTokenAmount(expectedTokenAmount, tokenAmount);
        }
    }

    function _addTokens(uint96 tokenAmount, address paymaster) internal {
        IERC20 token = tokenContract;

        if (paymasterManager.validPaymasters(paymaster)) {
            IPaymaster(paymaster).coverCost(tokenAmount);
        } else {
            if (token.allowance(msg.sender, address(this)) < tokenAmount) {
                revert TokenLib.TooLowAllowance(
                    address(token),
                    token.allowance(msg.sender, address(this)),
                    tokenAmount
                );
            }

            if (token.balanceOf(msg.sender) < tokenAmount) {
                revert TokenLib.TooLowBalance(address(token), token.balanceOf(msg.sender), tokenAmount);
            }

            if (!token.transferFrom(msg.sender, address(hub.getContractAddress("StakingStorage")), tokenAmount)) {
                revert TokenLib.TransferFailed();
            }
        }
    }
}<|MERGE_RESOLUTION|>--- conflicted
+++ resolved
@@ -123,83 +123,6 @@
         return id;
     }
 
-<<<<<<< HEAD
-    function updateKnowledgeCollection(
-        uint256 id,
-        string calldata updateOperationId,
-        bytes32 merkleRoot,
-        uint256 mintKnowledgeAssetsAmount,
-        uint256[] calldata knowledgeAssetsToBurn,
-        uint88 byteSize,
-        uint96 tokenAmount,
-        address paymaster,
-        uint72 publisherNodeIdentityId,
-        bytes32 publisherNodeR,
-        bytes32 publisherNodeVS,
-        uint72[] calldata identityIds,
-        bytes32[] calldata r,
-        bytes32[] calldata vs
-    ) external {
-        KnowledgeCollectionStorage kcs = knowledgeCollectionStorage;
-        EpochStorage es = epochStorage;
-
-        (, , , uint88 oldByteSize, , uint40 endEpoch, uint96 oldTokenAmount, bool isImmutable) = kcs
-            .getKnowledgeCollectionMetadata(id);
-
-        if (isImmutable) {
-            revert KnowledgeCollectionLib.CannotUpdateImmutableKnowledgeCollection(id);
-        }
-
-        _verifySignature(
-            publisherNodeIdentityId,
-            ECDSA.toEthSignedMessageHash(keccak256(abi.encodePacked(publisherNodeIdentityId, merkleRoot))),
-            publisherNodeR,
-            publisherNodeVS
-        );
-
-        _verifySignatures(identityIds, ECDSA.toEthSignedMessageHash(merkleRoot), r, vs);
-
-        uint256 currentEpoch = chronos.getCurrentEpoch();
-        if (currentEpoch > endEpoch) {
-            revert KnowledgeCollectionLib.KnowledgeCollectionExpired(id, currentEpoch, endEpoch);
-        }
-
-        kcs.updateKnowledgeCollection(
-            msg.sender,
-            id,
-            updateOperationId,
-            merkleRoot,
-            mintKnowledgeAssetsAmount,
-            knowledgeAssetsToBurn,
-            oldByteSize + byteSize,
-            oldTokenAmount + tokenAmount
-        );
-
-        _validateTokenAmount(byteSize - oldByteSize, endEpoch - currentEpoch, tokenAmount, true);
-
-        es.addTokensToEpochRange(1, currentEpoch, endEpoch, tokenAmount);
-        es.addEpochProducedKnowledgeValue(publisherNodeIdentityId, currentEpoch, tokenAmount);
-
-        _addTokens(tokenAmount, paymaster);
-
-        ParanetKnowledgeCollectionsRegistry pkar = paranetKnowledgeCollectionsRegistry;
-
-        bytes32 knowledgeCollectionId = pkar.getParanetId(keccak256(abi.encodePacked(address(kcs), id)));
-        if (pkar.isParanetKnowledgeCollection(knowledgeCollectionId)) {
-            ParanetKnowledgeMinersRegistry pkmr = paranetKnowledgeMinersRegistry;
-            bytes32 paranetId = paranetKnowledgeCollectionsRegistry.getParanetId(knowledgeCollectionId);
-
-            // Add Knowledge Asset Token Amount Metadata to the ParanetsRegistry
-            paranetsRegistry.addCumulativeKnowledgeValue(paranetId, tokenAmount);
-
-            // Add Knowledge Asset Token Amount Metadata to the KnowledgeMinersRegistry
-            pkmr.addCumulativeTracSpent(msg.sender, paranetId, tokenAmount);
-            pkmr.addUnrewardedTracSpent(msg.sender, paranetId, tokenAmount);
-            pkmr.addTotalTracSpent(msg.sender, tokenAmount);
-            pkmr.addUpdatingKnowledgeCollectionState(msg.sender, paranetId, address(kcs), id, merkleRoot, tokenAmount);
-        }
-    }
-=======
     // function updateKnowledgeCollection(
     //     uint256 id,
     //     string calldata updateOperationId,
@@ -257,8 +180,26 @@
     //     es.addEpochProducedKnowledgeValue(publisherNodeIdentityId, currentEpoch, tokenAmount);
 
     //     _addTokens(tokenAmount, paymaster);
+
+    //     ParanetKnowledgeCollectionsRegistry pkar = paranetKnowledgeCollectionsRegistry;
+
+    //     bytes32 knowledgeCollectionId = pkar.getParanetId(keccak256(abi.encodePacked(address(kcs), id)));
+    //     if (pkar.isParanetKnowledgeCollection(knowledgeCollectionId)) {
+    //         ParanetKnowledgeMinersRegistry pkmr = paranetKnowledgeMinersRegistry;
+    //         bytes32 paranetId = paranetKnowledgeCollectionsRegistry.getParanetId(knowledgeCollectionId);
+
+    //         // Add Knowledge Asset Token Amount Metadata to the ParanetsRegistry
+    //         paranetsRegistry.addCumulativeKnowledgeValue(paranetId, tokenAmount);
+
+    //         // Add Knowledge Asset Token Amount Metadata to the KnowledgeMinersRegistry
+    //         pkmr.addCumulativeTracSpent(msg.sender, paranetId, tokenAmount);
+    //         pkmr.addUnrewardedTracSpent(msg.sender, paranetId, tokenAmount);
+    //         pkmr.addTotalTracSpent(msg.sender, tokenAmount);
+    //         pkmr.addUpdatingKnowledgeCollectionState(msg.sender, paranetId, address(kcs), id, merkleRoot, tokenAmount);
+    //     }
     // }
->>>>>>> 0dfb4b1c
+    //     _addTokens(tokenAmount, paymaster);
+    // }
 
     function extendKnowledgeCollectionLifetime(
         uint256 id,
