--- conflicted
+++ resolved
@@ -27,15 +27,11 @@
     "eslint": "^8.23.0",
     "ganache": "^7.4.4",
     "solhint": "^3.3.7",
-<<<<<<< HEAD
     "truffle": "^5.6.0",
     "bytes32": "^0.0.3"
-=======
-    "truffle": "^5.6.0"
   },
   "dependencies": {
     "@openzeppelin/contracts": "^4.7.3",
     "@prb/math": "^2.5.0"
->>>>>>> 57d71189
   }
 }