--- conflicted
+++ resolved
@@ -28,26 +28,15 @@
   ParametersStorage,
   Ask,
 } from '../../typechain';
-<<<<<<< HEAD
-import {
-  createProfilesAndKC,
-  getKCSignaturesData,
-  createKnowledgeCollection,
-} from '../helpers/kc-helpers';
-import { createProfile, createProfiles } from '../helpers/profile-helpers';
-import { createMockChallenge } from '../helpers/random-sampling';
-=======
 import { createProfilesAndKC } from '../helpers/kc-helpers';
 import { createProfile } from '../helpers/profile-helpers';
->>>>>>> 7805526b
+import { createMockChallenge } from '../helpers/random-sampling';
 import {
   getDefaultKCCreator,
   getDefaultReceivingNodes,
   getDefaultPublishingNode,
 } from '../helpers/setup-helpers';
 
-<<<<<<< HEAD
-=======
 // Sample values for tests
 const avgBlockTimeInSeconds = 1; // Average block time
 const SCALING_FACTOR = 10n ** 18n;
@@ -65,18 +54,6 @@
 // Generate the Merkle tree and get the root
 const merkleRoot = kcTools.calculateMerkleRoot(quads, 32);
 
-// Type definition for a Challenge
-type Challenge = {
-  knowledgeCollectionId: bigint;
-  chunkId: bigint;
-  knowledgeCollectionStorageContract: string;
-  epoch: bigint;
-  activeProofPeriodStartBlock: bigint;
-  proofingPeriodDurationInBlocks: bigint;
-  solved: boolean;
-};
-
->>>>>>> 7805526b
 // Fixture containing all contracts and accounts needed to test RandomSampling
 type RandomSamplingFixture = {
   accounts: SignerWithAddress[];
@@ -497,15 +474,11 @@
       const { identityId } = await createProfile(Profile, publishingNode);
 
       // Create a mock challenge that's marked as solved
-<<<<<<< HEAD
       const mockChallenge = await createMockChallenge(
         RandomSamplingStorage,
         KnowledgeCollectionStorage,
         Chronos,
       );
-=======
-      const mockChallenge = await createMockChallenge(); // Uses helper which sets solved=true
->>>>>>> 7805526b
 
       // Store the mock challenge in the storage contract
       await RandomSamplingStorage.setNodeChallenge(identityId, mockChallenge);
