import { SignerWithAddress } from '@nomicfoundation/hardhat-ethers/signers';
import { loadFixture } from '@nomicfoundation/hardhat-network-helpers';
// @ts-expect-error: No type definitions available for assertion-tools
import { kcTools } from 'assertion-tools';
import { expect } from 'chai';
import hre, { ethers } from 'hardhat';

import {
  RandomSampling,
  RandomSamplingStorage,
  IdentityStorage,
  StakingStorage,
  KnowledgeCollectionStorage,
  ProfileStorage,
  EpochStorage,
  Chronos,
  AskStorage,
  DelegatorsInfo,
  Profile,
  Hub,
  Token,
  KnowledgeCollection,
  ParanetKnowledgeMinersRegistry,
  ParanetKnowledgeCollectionsRegistry,
  Staking,
  ShardingTableStorage,
  ShardingTable,
  ParametersStorage,
  Ask,
} from '../../typechain';
import { createKnowledgeCollection } from '../helpers/kc-helpers';
import { createProfile, createProfiles } from '../helpers/profile-helpers';
import {
  getDefaultKCCreator,
  getDefaultReceivingNodes,
  getDefaultPublishingNode,
  setupNodeWithStakeAndAsk,
  setNodeStake,
} from '../helpers/setup-helpers';

// Sample values for tests
const avgBlockTimeInSeconds = 1; // Average block time
const SCALING_FACTOR = 10n ** 18n;
const quads = [
  '<urn:us-cities:info:new-york> <http://schema.org/area> "468.9 sq mi" .',
  '<urn:us-cities:info:new-york> <http://schema.org/name> "New York" .',
  '<urn:us-cities:info:new-york> <http://schema.org/population> "8,336,817" .',
  '<urn:us-cities:info:new-york> <http://schema.org/state> "New York" .',
  '<urn:us-cities:info:new-york> <http://www.w3.org/1999/02/22-rdf-syntax-ns#type> <http://schema.org/City> .',
  '<uuid:a1a241ad-9f62-4dcc-94b6-f59b299dee0a> <https://ontology.origintrail.io/dkg/1.0#privateMerkleRoot> "0xaac2a420672a1eb77506c544ff01beed2be58c0ee3576fe037c846f97481cefd" .',
  '<https://ontology.origintrail.io/dkg/1.0#metadata-hash:0x5cb6421dd41c7a62a84c223779303919e7293753d8a1f6f49da2e598013fe652> <https://ontology.origintrail.io/dkg/1.0#representsPrivateResource> <uuid:396b91f8-977b-4f5d-8658-bc4bc195ba3c> .',
  '<https://ontology.origintrail.io/dkg/1.0#metadata-hash:0x6a2292b30c844d2f8f2910bf11770496a3a79d5a6726d1b2fd3ddd18e09b5850> <https://ontology.origintrail.io/dkg/1.0#representsPrivateResource> <uuid:7eab0ccb-dd6c-4f81-a342-3c22e6276ec5> .',
  '<https://ontology.origintrail.io/dkg/1.0#metadata-hash:0xc1f682b783b1b93c9d5386eb1730c9647cf4b55925ec24f5e949e7457ba7bfac> <https://ontology.origintrail.io/dkg/1.0#representsPrivateResource> <uuid:8b843b0c-33d8-4546-9a6d-207fd22c793c> .',
];
// Generate the Merkle tree and get the root
const merkleRoot = kcTools.calculateMerkleRoot(quads, 32);

// Fixture containing all contracts and accounts needed to test RandomSampling
type RandomSamplingFixture = {
  accounts: SignerWithAddress[];
  RandomSampling: RandomSampling;
  RandomSamplingStorage: RandomSamplingStorage;
  IdentityStorage: IdentityStorage;
  StakingStorage: StakingStorage;
  KnowledgeCollectionStorage: KnowledgeCollectionStorage;
  ProfileStorage: ProfileStorage;
  EpochStorage: EpochStorage;
  Chronos: Chronos;
  AskStorage: AskStorage;
  DelegatorsInfo: DelegatorsInfo;
  Profile: Profile;
  Hub: Hub;
  KnowledgeCollection: KnowledgeCollection;
  Token: Token;
  ParanetKnowledgeMinersRegistry: ParanetKnowledgeMinersRegistry;
  ParanetKnowledgeCollectionsRegistry: ParanetKnowledgeCollectionsRegistry;
  Staking: Staking;
  ShardingTableStorage: ShardingTableStorage;
  ShardingTable: ShardingTable;
  ParametersStorage: ParametersStorage;
  Ask: Ask;
};

async function calculateExpectedNodeScore(
  identityId: bigint,
  nodeStake: bigint,
  deps: {
    ParametersStorage: ParametersStorage;
    ProfileStorage: ProfileStorage;
    AskStorage: AskStorage;
    EpochStorage: EpochStorage;
  },
): Promise<bigint> {
  const { ParametersStorage, ProfileStorage, AskStorage, EpochStorage } = deps;
  // Cap stake at maximum
  const maximumStake = await ParametersStorage.maximumStake();
  const cappedStake = nodeStake > maximumStake ? maximumStake : nodeStake;

  // 1. Stake Factor
  const stakeDivisor = 2000000n; // Magic number from contract
  const stakeRatio = cappedStake / stakeDivisor;
  const nodeStakeFactor = (2n * stakeRatio ** 2n) / SCALING_FACTOR;

  // 2. Ask Factor
  const nodeAsk = await ProfileStorage.getAsk(identityId);
  const nodeAskScaled = nodeAsk * SCALING_FACTOR;
  const [askLowerBound, askUpperBound] = await AskStorage.getAskBounds();
  let nodeAskFactor = 0n;

  if (nodeAskScaled <= askUpperBound && nodeAskScaled >= askLowerBound) {
    const askBoundsDiff = askUpperBound - askLowerBound;
    if (askBoundsDiff > 0n) {
      // Prevent division by zero
      const askDiffRatio =
        ((askUpperBound - nodeAskScaled) * SCALING_FACTOR) / askBoundsDiff;
      // Ensure intermediate multiplication doesn't overflow - use SCALING_FACTOR**2n directly
      nodeAskFactor =
        (stakeRatio * askDiffRatio ** 2n) / (SCALING_FACTOR * SCALING_FACTOR);
    } else {
      // If bounds are equal and ask matches, ratio is effectively 0 or 1 depending on perspective,
      // but safer to assign 0 as boundsDiff is 0.
      nodeAskFactor = 0n;
    }
  }

  // 3. Publishing Factor
  // Assuming this test runs in an epoch where production has happened
  const nodePubFactor =
    await EpochStorage.getNodeCurrentEpochProducedKnowledgeValue(identityId);
  const maxNodePubFactor =
    await EpochStorage.getCurrentEpochNodeMaxProducedKnowledgeValue();
  let nodePublishingFactor = 0n;
  if (maxNodePubFactor > 0n) {
    // Prevent division by zero
    const pubRatio = (nodePubFactor * SCALING_FACTOR) / maxNodePubFactor;
    nodePublishingFactor = (nodeStakeFactor * pubRatio) / SCALING_FACTOR;
  }

  return nodeStakeFactor + nodePublishingFactor + nodeAskFactor;
}

describe('@integration RandomSampling', () => {
  let accounts: SignerWithAddress[];
  let RandomSampling: RandomSampling;
  let RandomSamplingStorage: RandomSamplingStorage;
  let IdentityStorage: IdentityStorage;
  let StakingStorage: StakingStorage;
  let KnowledgeCollectionStorage: KnowledgeCollectionStorage;
  let ProfileStorage: ProfileStorage;
  let EpochStorage: EpochStorage;
  let Chronos: Chronos;
  let AskStorage: AskStorage;
  let Ask: Ask;
  let DelegatorsInfo: DelegatorsInfo;
  let Profile: Profile;
  let Hub: Hub;
  let KnowledgeCollection: KnowledgeCollection;
  let Token: Token;
  let Staking: Staking;
  let ShardingTableStorage: ShardingTableStorage;
  let ShardingTable: ShardingTable;
  let ParametersStorage: ParametersStorage;
  let ParanetKnowledgeMinersRegistry: ParanetKnowledgeMinersRegistry;
  let ParanetKnowledgeCollectionsRegistry: ParanetKnowledgeCollectionsRegistry;

  // Deploy all contracts, set the HubOwner and necessary accounts. Returns the RandomSamplingFixture
  async function deployRandomSamplingFixture(): Promise<RandomSamplingFixture> {
    await hre.deployments.fixture([
      'KnowledgeCollection',
      'Token',
      'IdentityStorage',
      'StakingStorage',
      'ProfileStorage',
      'EpochStorage',
      'Chronos',
      'AskStorage',
      'DelegatorsInfo',
      'Profile',
      'RandomSamplingStorage',
      'RandomSampling',
      'ParanetKnowledgeMinersRegistry',
      'ParanetKnowledgeCollectionsRegistry',
      'Staking',
      'Ask',
    ]);

    accounts = await hre.ethers.getSigners();
    Hub = await hre.ethers.getContract<Hub>('Hub');

    // Set hub owner
    await Hub.setContractAddress('HubOwner', accounts[0].address);

    // Get contract instances
    KnowledgeCollection = await hre.ethers.getContract<KnowledgeCollection>(
      'KnowledgeCollection',
    );
    Token = await hre.ethers.getContract<Token>('Token');
    ParanetKnowledgeMinersRegistry =
      await hre.ethers.getContract<ParanetKnowledgeMinersRegistry>(
        'ParanetKnowledgeMinersRegistry',
      );
    ParanetKnowledgeCollectionsRegistry =
      await hre.ethers.getContract<ParanetKnowledgeCollectionsRegistry>(
        'ParanetKnowledgeCollectionsRegistry',
      );
    IdentityStorage =
      await hre.ethers.getContract<IdentityStorage>('IdentityStorage');
    StakingStorage =
      await hre.ethers.getContract<StakingStorage>('StakingStorage');
    KnowledgeCollectionStorage =
      await hre.ethers.getContract<KnowledgeCollectionStorage>(
        'KnowledgeCollectionStorage',
      );
    ProfileStorage =
      await hre.ethers.getContract<ProfileStorage>('ProfileStorage');
    EpochStorage = await hre.ethers.getContract<EpochStorage>('EpochStorageV8');
    Chronos = await hre.ethers.getContract<Chronos>('Chronos');
    AskStorage = await hre.ethers.getContract<AskStorage>('AskStorage');
    DelegatorsInfo =
      await hre.ethers.getContract<DelegatorsInfo>('DelegatorsInfo');
    Profile = await hre.ethers.getContract<Profile>('Profile');
    Staking = await hre.ethers.getContract<Staking>('Staking');
    ShardingTableStorage = await hre.ethers.getContract<ShardingTableStorage>(
      'ShardingTableStorage',
    );
    ShardingTable =
      await hre.ethers.getContract<ShardingTable>('ShardingTable');
    ParametersStorage =
      await hre.ethers.getContract<ParametersStorage>('ParametersStorage');
    Ask = await hre.ethers.getContract<Ask>('Ask');

    // Get RandomSampling contract after all others are registered
    RandomSampling =
      await hre.ethers.getContract<RandomSampling>('RandomSampling');
    RandomSamplingStorage = await hre.ethers.getContract<RandomSamplingStorage>(
      'RandomSamplingStorage',
    );

    // Now initialize RandomSampling manually if needed
    // This might not be necessary if initialization happens automatically in the deployment

    return {
      accounts,
      RandomSampling,
      RandomSamplingStorage,
      IdentityStorage,
      StakingStorage,
      KnowledgeCollectionStorage,
      ProfileStorage,
      EpochStorage,
      Chronos,
      AskStorage,
      DelegatorsInfo,
      Profile,
      Hub,
      KnowledgeCollection,
      Token,
      ParanetKnowledgeMinersRegistry,
      ParanetKnowledgeCollectionsRegistry,
      Staking,
      ShardingTableStorage,
      ShardingTable,
      ParametersStorage,
      Ask,
    };
  }

  // Before each test, deploy all contracts and necessary accounts. These variables can be used in the tests
  beforeEach(async () => {
    ({
      accounts,
      IdentityStorage,
      StakingStorage,
      KnowledgeCollectionStorage,
      ProfileStorage,
      EpochStorage,
      Chronos,
      AskStorage,
      DelegatorsInfo,
      Profile,
      Hub,
      RandomSampling,
      RandomSamplingStorage,
      ParanetKnowledgeMinersRegistry,
      ParanetKnowledgeCollectionsRegistry,
      Staking,
      ShardingTableStorage,
      ShardingTable,
      ParametersStorage,
      Ask,
    } = await loadFixture(deployRandomSamplingFixture));
  });

  describe('Contract Initialization', () => {
    it('Should return the correct name and version of the RandomSampling contract', async () => {
      const name = await RandomSampling.name();
      const version = await RandomSampling.version();
      expect(name).to.equal('RandomSampling');
      expect(version).to.equal('1.0.0');
    });

    it('Should have the correct avgBlockTimeInSeconds after initialization', async () => {
      const avgBlockTime = await RandomSampling.avgBlockTimeInSeconds();
      expect(avgBlockTime).to.equal(avgBlockTimeInSeconds);
    });

    it('Should have the correct W1 after initialization', async () => {
      const W1 = await RandomSampling.w1();
      expect(W1).to.equal(0);
    });

    it('Should have the correct W2 after initialization', async () => {
      const W2 = await RandomSampling.w2();
      expect(W2).to.equal(2);
    });

    it('Should successfully initialize with all dependent contracts', async () => {
      // Verify that all contract references are set correctly
      expect(await RandomSampling.identityStorage()).to.equal(
        await IdentityStorage.getAddress(),
      );
      expect(await RandomSampling.randomSamplingStorage()).to.equal(
        await RandomSamplingStorage.getAddress(),
      );
      expect(await RandomSampling.knowledgeCollectionStorage()).to.equal(
        await KnowledgeCollectionStorage.getAddress(),
      );
      expect(await RandomSampling.stakingStorage()).to.equal(
        await StakingStorage.getAddress(),
      );
      expect(await RandomSampling.profileStorage()).to.equal(
        await ProfileStorage.getAddress(),
      );
      expect(await RandomSampling.epochStorage()).to.equal(
        await EpochStorage.getAddress(),
      );
      expect(await RandomSampling.chronos()).to.equal(
        await Chronos.getAddress(),
      );
      expect(await RandomSampling.askStorage()).to.equal(
        await AskStorage.getAddress(),
      );
      expect(await RandomSampling.delegatorsInfo()).to.equal(
        await DelegatorsInfo.getAddress(),
      );
    });
  });

  describe('Proofing Period Duration Management', () => {
    it('Should add proofing period duration if none is pending', async () => {
      // Setup
      const currentEpoch = await Chronos.getCurrentEpoch();
      const initialDuration =
        await RandomSamplingStorage.getActiveProofingPeriodDurationInBlocks();
      const newDuration = initialDuration + 10n;
      const expectedEffectiveEpoch = currentEpoch + 1n;
      const hubOwner = accounts[0];

      // Ensure no pending change initially
      // eslint-disable-next-line @typescript-eslint/no-unused-expressions
      expect(
        await RandomSamplingStorage.isPendingProofingPeriodDuration(),
        'Should be no pending duration initially',
      ).to.be.false;

      // Action
      const setDurationTx =
        await RandomSampling.connect(
          hubOwner,
        ).setProofingPeriodDurationInBlocks(newDuration);

      // Verification
      // 1. Event Emission
      await expect(setDurationTx)
        .to.emit(RandomSamplingStorage, 'ProofingPeriodDurationAdded')
        .withArgs(newDuration, expectedEffectiveEpoch);

      // 2. Pending state updated
      // eslint-disable-next-line @typescript-eslint/no-unused-expressions
      expect(
        await RandomSamplingStorage.isPendingProofingPeriodDuration(),
        'Should be a pending duration after setting',
      ).to.be.true;

      // 3. Active duration remains unchanged in the current epoch
      expect(
        await RandomSamplingStorage.getActiveProofingPeriodDurationInBlocks(),
        'Active duration should remain unchanged in current epoch',
      ).to.equal(initialDuration);
    });

    it('Should replace pending proofing period duration if one exists', async () => {
      // Setup
      const currentEpoch = await Chronos.getCurrentEpoch();
      const avgBlockTimeInSeconds =
        await RandomSampling.avgBlockTimeInSeconds();
      const initialDuration =
        await RandomSamplingStorage.getActiveProofingPeriodDurationInBlocks();
      const firstNewDuration = initialDuration + 10n;
      const secondNewDuration = firstNewDuration + 10n;
      const expectedEffectiveEpoch = currentEpoch + 1n;
      const hubOwner = accounts[0];

      // Add the first pending change
      await RandomSampling.connect(hubOwner).setProofingPeriodDurationInBlocks(
        firstNewDuration,
      );
      // eslint-disable-next-line @typescript-eslint/no-unused-expressions
      expect(
        await RandomSamplingStorage.isPendingProofingPeriodDuration(),
        'Should have pending duration after first set',
      ).to.be.true;

      // Action: Replace the pending change
      const replaceDurationTx =
        await RandomSampling.connect(
          hubOwner,
        ).setProofingPeriodDurationInBlocks(secondNewDuration);

      // Verification
      // 1. Event Emission
      await expect(replaceDurationTx)
        .to.emit(RandomSamplingStorage, 'PendingProofingPeriodDurationReplaced')
        .withArgs(firstNewDuration, secondNewDuration, expectedEffectiveEpoch);

      // 2. Pending state remains true
      // eslint-disable-next-line @typescript-eslint/no-unused-expressions
      expect(
        await RandomSamplingStorage.isPendingProofingPeriodDuration(),
        'Should still have pending duration after replace',
      ).to.be.true;

      // 3. Active duration remains unchanged in the current epoch
      expect(
        await RandomSamplingStorage.getActiveProofingPeriodDurationInBlocks(),
        'Active duration should remain unchanged',
      ).to.equal(initialDuration);

      // 4. Check the actual pending value
      // Advance to the effective epoch
      const timeUntilNextEpoch = await Chronos.timeUntilNextEpoch();
      const blocksUntilNextEpoch =
        Number(timeUntilNextEpoch) / Number(avgBlockTimeInSeconds) + 10;
      for (let i = 0; i < blocksUntilNextEpoch; i++) {
        await hre.network.provider.send('evm_mine');
      }

      expect(
        await Chronos.getCurrentEpoch(),
        'Should be in the next epoch',
      ).to.equal(expectedEffectiveEpoch);
      expect(
        await RandomSamplingStorage.getActiveProofingPeriodDurationInBlocks(),
        'Active duration should be updated in effective epoch',
      ).to.equal(secondNewDuration);
    });

    it('Should correctly apply the new duration only in the effective epoch', async () => {
      // Setup
      const currentEpoch = await Chronos.getCurrentEpoch();
      const effectiveEpoch = currentEpoch + 1n;
      const initialDuration =
        await RandomSamplingStorage.getActiveProofingPeriodDurationInBlocks();
      const newDuration = initialDuration + 20n; // Different new duration
      const hubOwner = accounts[0];
      const avgBlockTime = await RandomSampling.avgBlockTimeInSeconds();

      // Schedule change for next epoch
      await RandomSampling.connect(hubOwner).setProofingPeriodDurationInBlocks(
        newDuration,
      );
      // eslint-disable-next-line @typescript-eslint/no-unused-expressions
      expect(
        await RandomSamplingStorage.isPendingProofingPeriodDuration(),
        'Duration change should be pending',
      ).to.be.true;

      // Ensure activeProofPeriodStartBlock is initialized if needed
      let initialStartBlockE = (
        await RandomSamplingStorage.getActiveProofPeriodStatus()
      ).activeProofPeriodStartBlock;
      if (initialStartBlockE === 0n) {
        await RandomSamplingStorage.updateAndGetActiveProofPeriodStartBlock();
        initialStartBlockE = (
          await RandomSamplingStorage.getActiveProofPeriodStatus()
        ).activeProofPeriodStartBlock;
      }
      expect(initialStartBlockE).to.be.greaterThan(
        0n,
        'Initial start block should be > 0',
      );

      // --- Verification in Current Epoch (Epoch E) ---
      expect(
        await RandomSamplingStorage.getActiveProofingPeriodDurationInBlocks(),
        'Active duration should be initial in Epoch E',
      ).to.equal(initialDuration);

      // Advance blocks within Epoch E by the initial duration
      for (let i = 0; i < Number(initialDuration); i++) {
        await hre.network.provider.send('evm_mine');
      }

      // Update period and check if it used the initial duration
      await RandomSamplingStorage.updateAndGetActiveProofPeriodStartBlock();
      const updatedStartBlockE = (
        await RandomSamplingStorage.getActiveProofPeriodStatus()
      ).activeProofPeriodStartBlock;
      expect(updatedStartBlockE).to.equal(
        initialStartBlockE + initialDuration,
        'Start block should advance by initial duration in Epoch E',
      );

      // --- Advance to Next Epoch (Epoch E+1) ---
      const timeUntilNextEpoch = await Chronos.timeUntilNextEpoch();
      const blocksUntilNextEpoch =
        timeUntilNextEpoch > 0n
          ? Number(timeUntilNextEpoch / avgBlockTime) + 1 // Ensure we pass the epoch boundary
          : 1; // If already at boundary, just mine one block
      for (let i = 0; i < blocksUntilNextEpoch; i++) {
        await hre.network.provider.send('evm_mine');
      }

      expect(
        await Chronos.getCurrentEpoch(),
        'Should now be in the effective epoch',
      ).to.equal(effectiveEpoch);

      // --- Verification in Effective Epoch (Epoch E+1) ---
      expect(
        await RandomSamplingStorage.getActiveProofingPeriodDurationInBlocks(),
        'Active duration should be new in Epoch E+1',
      ).to.equal(newDuration);

      // Get the start block relevant for this new epoch
      // It might have carried over or been updated by the block advance
      await RandomSamplingStorage.updateAndGetActiveProofPeriodStartBlock();
      const startBlockE1 = (
        await RandomSamplingStorage.getActiveProofPeriodStatus()
      ).activeProofPeriodStartBlock;

      // Advance blocks within Epoch E+1 by the *new* duration
      for (let i = 0; i < Number(newDuration); i++) {
        await hre.network.provider.send('evm_mine');
      }

      // Update period and check if it used the new duration
      await RandomSamplingStorage.updateAndGetActiveProofPeriodStartBlock();
      const updatedStartBlockE1 = (
        await RandomSamplingStorage.getActiveProofPeriodStatus()
      ).activeProofPeriodStartBlock;
      expect(updatedStartBlockE1).to.equal(
        startBlockE1 + newDuration,
        'Start block should advance by new duration in Epoch E+1',
      );
    });
  });

  describe('Challenge Creation', () => {
    it('Should revert if an unsolved challenge already exists for this node in the current proof period', async () => {
      // creator of the KC
      const kcCreator = getDefaultKCCreator(accounts);
      // create a publishing node with stake and ask
      const nodeAsk = 200000000000000000n; // Same as 0.2 ETH
      const minStake = await ParametersStorage.minimumStake();
      const deps = {
        accounts,
        Profile,
        Token,
        Staking,
        Ask,
        KnowledgeCollection,
      };
      const { node: publishingNode, identityId: publishingNodeIdentityId } =
        await setupNodeWithStakeAndAsk(1, minStake, 100n, deps);
      // create receiving nodes
      const receivingNodes = [];
      const receivingNodesIdentityIds = [];
      for (let i = 0; i < 5; i++) {
        const { node, identityId } = await setupNodeWithStakeAndAsk(
          i + 10,
          minStake,
          nodeAsk,
          deps,
        );
        receivingNodes.push(node);
        receivingNodesIdentityIds.push(identityId);
      }

      await createKnowledgeCollection(
        kcCreator,
        publishingNode,
        publishingNodeIdentityId,
        receivingNodes,
        receivingNodesIdentityIds,
        deps,
        merkleRoot,
      );

      // Create first challenge
      const tx1 = await RandomSampling.connect(
        publishingNode.operational,
      ).createChallenge();
      await tx1.wait();
      const challenge1 = await RandomSamplingStorage.getNodeChallenge(
        publishingNodeIdentityId,
      );

      // Mine some blocks but stay within the period
      const duration =
        await RandomSamplingStorage.getActiveProofingPeriodDurationInBlocks();
      if (Number(duration) > 2) {
        await hre.network.provider.send('evm_mine');
      }

      // Attempt to create second challenge - should revert
      const tx2 = RandomSampling.connect(
        publishingNode.operational,
      ).createChallenge();
      await expect(tx2).to.be.revertedWith(
        'An unsolved challenge already exists for this node in the current proof period',
      );

      // Verify stored challenge hasn't changed
      const challenge2 = await RandomSamplingStorage.getNodeChallenge(
        publishingNodeIdentityId,
      );
      expect(challenge2.knowledgeCollectionId).to.equal(
        challenge1.knowledgeCollectionId,
      );
      expect(challenge2.chunkId).to.equal(challenge1.chunkId);
      expect(challenge2.epoch).to.equal(challenge1.epoch);
      expect(challenge2.activeProofPeriodStartBlock).to.equal(
        challenge1.activeProofPeriodStartBlock,
      );
      expect(challenge2.proofingPeriodDurationInBlocks).to.equal(
        challenge1.proofingPeriodDurationInBlocks,
      );
      expect(challenge2.solved).to.equal(challenge1.solved); // Both false
    });

    it('Should revert if the challenge for this proof period has already been solved', async () => {
      // Create profile and identity first
      const kcCreator = getDefaultKCCreator(accounts);
      const nodeAsk = 200000000000000000n; // Same as 0.2 ETH
      const minStake = await ParametersStorage.minimumStake();
      const deps = {
        accounts,
        Profile,
        Token,
        Staking,
        Ask,
        KnowledgeCollection,
      };
      const { node: publishingNode, identityId: publishingNodeIdentityId } =
        await setupNodeWithStakeAndAsk(1, minStake, nodeAsk, deps);

      const receivingNodes = [];
      const receivingNodesIdentityIds = [];
      for (let i = 0; i < 5; i++) {
        const { node, identityId } = await setupNodeWithStakeAndAsk(
          i + 10,
          minStake,
          nodeAsk,
          deps,
        );
        receivingNodes.push(node);
        receivingNodesIdentityIds.push(identityId);
      }

      await createKnowledgeCollection(
        kcCreator,
        publishingNode,
        publishingNodeIdentityId,
        receivingNodes,
        receivingNodesIdentityIds,
        deps,
        merkleRoot,
      );

      // Create first challenge
      const tx1 = await RandomSampling.connect(
        publishingNode.operational,
      ).createChallenge();
      await tx1.wait();
      const challenge = await RandomSamplingStorage.getNodeChallenge(
        publishingNodeIdentityId,
      );

      // Mark the challenge as solved
      const solvedChallenge = {
        knowledgeCollectionId: challenge.knowledgeCollectionId,
        chunkId: challenge.chunkId,
        knowledgeCollectionStorageContract:
          challenge.knowledgeCollectionStorageContract,
        epoch: challenge.epoch,
        activeProofPeriodStartBlock: challenge.activeProofPeriodStartBlock,
        proofingPeriodDurationInBlocks:
          challenge.proofingPeriodDurationInBlocks,
        solved: true,
      };

      // Store the mock challenge in the storage contract
      await RandomSamplingStorage.setNodeChallenge(
        publishingNodeIdentityId,
        solvedChallenge,
      );

      // Try to create a new challenge for the same period - should revert
      const challengeTx = RandomSampling.connect(
        publishingNode.operational,
      ).createChallenge();
      await expect(challengeTx).to.be.revertedWith(
        'The challenge for this proof period has already been solved',
      );
    });

    it('Should revert if no Knowledge Collections exist in the system', async () => {
      // Setup a node profile
      const publishingNode = getDefaultPublishingNode(accounts);

      const { identityId: publishingNodeIdentityId } = await createProfile(
        Profile,
        publishingNode,
      );

      const minStake = await ParametersStorage.minimumStake();
      await setNodeStake(
        publishingNode,
        BigInt(publishingNodeIdentityId),
        BigInt(minStake),
        {
          Token,
          Staking,
          Ask,
        },
      );
      await Profile.connect(publishingNode.operational).updateAsk(
        BigInt(publishingNodeIdentityId),
        100n,
      );
      await Ask.connect(accounts[0]).recalculateActiveSet();

      // Ensure no KCs are created or they are expired (by default none are created here)

      // Attempt to create challenge
      const createTx = RandomSampling.connect(
        publishingNode.operational,
      ).createChallenge();

      // Verification
      await expect(createTx).to.be.revertedWith(
        'No knowledge collections exist',
      );
    });

    it('Should set the node challenge successfully and emit ChallengeCreated event', async () => {
      const kcCreator = getDefaultKCCreator(accounts);
      const publishingNode = getDefaultPublishingNode(accounts);
      const receivingNodes = getDefaultReceivingNodes(accounts);

      // Create profiles and KC first
      const contracts = {
        Profile,
        KnowledgeCollection,
        Token,
      };

      const { identityId: publishingNodeIdentityId } = await createProfile(
        contracts.Profile,
        publishingNode,
      );
      const receivingNodesIdentityIds = (
        await createProfiles(contracts.Profile, receivingNodes)
      ).map((p) => p.identityId);

      await createKnowledgeCollection(
        kcCreator,
        publishingNode,
        publishingNodeIdentityId,
        receivingNodes,
        receivingNodesIdentityIds,
        contracts,
      );

      // Update and get the new active proof period
      const tx =
        await RandomSamplingStorage.updateAndGetActiveProofPeriodStartBlock();
      await tx.wait();

      const proofPeriodStatus =
        await RandomSamplingStorage.getActiveProofPeriodStatus();
      const proofPeriodStartBlock =
        proofPeriodStatus.activeProofPeriodStartBlock;
      // Create challenge
      const challengeTx = await RandomSampling.connect(
        publishingNode.operational,
      ).createChallenge();
      const receipt = await challengeTx.wait();

      // Get the challenge from storage to verify it
      const challenge = await RandomSamplingStorage.getNodeChallenge(
        publishingNodeIdentityId,
      );

      await expect(receipt)
        .to.emit(RandomSampling, 'ChallengeCreated')
        .withArgs(
          publishingNodeIdentityId,
          challenge.epoch,
          challenge.knowledgeCollectionId,
          challenge.chunkId,
          proofPeriodStartBlock,
          challenge.proofingPeriodDurationInBlocks,
        );

      const proofPeriodDuration =
        await RandomSamplingStorage.getActiveProofingPeriodDurationInBlocks();

      // Verify challenge properties
      expect(challenge.knowledgeCollectionId)
        .to.be.a('bigint')
        .and.to.be.equal(1n);
      expect(challenge.chunkId).to.be.a('bigint').and.to.be.greaterThan(0n);
      expect(challenge.epoch).to.be.a('bigint').and.to.be.equal(1n);
      expect(challenge.activeProofPeriodStartBlock)
        .to.be.a('bigint')
        .and.to.be.equal(proofPeriodStartBlock);
      expect(challenge.proofingPeriodDurationInBlocks)
        .to.be.a('bigint')
        .and.to.be.equal(proofPeriodDuration);
      // eslint-disable-next-line @typescript-eslint/no-unused-expressions
      expect(challenge.solved).to.be.false;
    });

    it('Should revert if it fails to find a Knowledge Collection that is active in the current epoch', async () => {
      // Setup: create node profile/stake/ask
      const nodeAsk = 200000000000000000n;
      const minStake = await ParametersStorage.minimumStake();
      const deps = {
        accounts,
        Profile,
        Token,
        Staking,
        Ask,
        KnowledgeCollection,
      };
      const { node: publishingNode, identityId: publishingNodeIdentityId } =
        await setupNodeWithStakeAndAsk(1, minStake, nodeAsk, deps);

      // Create a KC but set its endEpoch to be in the past (e.g., epoch 0)
      const kcCreator = getDefaultKCCreator(accounts);
      const receivingNodes = getDefaultReceivingNodes(accounts);
      const receivingNodesIdentityIds = (
        await createProfiles(Profile, receivingNodes)
      ).map((p) => p.identityId);
      const currentEpoch = await Chronos.getCurrentEpoch();
      expect(currentEpoch).to.be.greaterThan(
        0n,
        'Test requires current epoch > 0',
      ); // Ensure test premise is valid

      // Use createKnowledgeCollection helper, setting endEpoch manually if possible,
      // or directly interact with KnowledgeCollection contract

      const epochs = 1;

      await createKnowledgeCollection(
        kcCreator,
        publishingNode,
        publishingNodeIdentityId,
        receivingNodes,
        receivingNodesIdentityIds,
        deps,
      );

      // Advance to epochs + 10
      for (let i = 0; i < epochs + 10; i++) {
        const timeUntilNextEpoch = await Chronos.timeUntilNextEpoch();
        const blocksUntilNextEpoch =
          Number(timeUntilNextEpoch) / Number(avgBlockTimeInSeconds) + 5;
        for (let i = 0; i < blocksUntilNextEpoch; i++) {
          await hre.network.provider.send('evm_mine');
        }
      }

      // Action: Call createChallenge
      const createTx = RandomSampling.connect(
        publishingNode.operational,
      ).createChallenge();

      // Verification: Expect revert with the specific message
      await expect(createTx).to.be.revertedWith(
        'Failed to find a knowledge collection that is active in the current epoch',
      );
    });
  });

  describe('Proof Submission', () => {
    it('Should revert if challenge is no longer active', async () => {
      // Setup
      const kcCreator = getDefaultKCCreator(accounts);
      const publishingNode = getDefaultPublishingNode(accounts);
      const receivingNodes = getDefaultReceivingNodes(accounts);
      const contracts = {
        Profile,
        KnowledgeCollection,
        Token,
      };

      const { identityId: publishingNodeIdentityId } = await createProfile(
        contracts.Profile,
        publishingNode,
      );
      const receivingNodesIdentityIds = (
        await createProfiles(contracts.Profile, receivingNodes)
      ).map((p) => p.identityId);

      await createKnowledgeCollection(
        kcCreator,
        publishingNode,
        publishingNodeIdentityId,
        receivingNodes,
        receivingNodesIdentityIds,
        contracts,
      );
      const minStake = await ParametersStorage.minimumStake();
      await setNodeStake(
        publishingNode,
        BigInt(publishingNodeIdentityId),
        BigInt(minStake),
        { Token, Staking, Ask },
      );
      await Profile.connect(publishingNode.operational).updateAsk(
        BigInt(publishingNodeIdentityId),
        100n,
      );
      await Ask.connect(accounts[0]).recalculateActiveSet();

      // Create challenge
      await RandomSampling.connect(
        publishingNode.operational,
      ).createChallenge();
      const challenge = await RandomSamplingStorage.getNodeChallenge(
        publishingNodeIdentityId,
      );

      // Advance time past the end of the proof period
      const duration = challenge.proofingPeriodDurationInBlocks;
      // Move past the end block
      for (let i = 0; i < Number(duration) + 1; i++) {
        await hre.network.provider.send('evm_mine');
      }

      // Try to submit proof
      const chunks = kcTools.splitIntoChunks(quads, 32);
      const challengeChunk = chunks[challenge.chunkId];
      const { proof } = kcTools.calculateMerkleProof(
        quads,
        32,
        Number(challenge.chunkId),
      );

      const submitProofTx = RandomSampling.connect(
        publishingNode.operational,
      ).submitProof(challengeChunk, proof);

      // We check the return value if the function signature allows, or check state hasn't changed.
      // In this case, checking the stored challenge state:
      await expect(submitProofTx).to.be.revertedWith(
        'This challenge is no longer active',
      );
    });

    it("Should revert with MerkleRootMismatchError if merkle roots don't match", async () => {
      // Setup
      const kcCreator = getDefaultKCCreator(accounts);
      const publishingNode = getDefaultPublishingNode(accounts);
      const receivingNodes = getDefaultReceivingNodes(accounts);
      const contracts = {
        Profile,
        KnowledgeCollection,
        Token,
      };

      const { identityId: publishingNodeIdentityId } = await createProfile(
        contracts.Profile,
        publishingNode,
      );
      const receivingNodesIdentityIds = (
        await createProfiles(contracts.Profile, receivingNodes)
      ).map((p) => p.identityId);

      await createKnowledgeCollection(
        kcCreator,
        publishingNode,
        publishingNodeIdentityId,
        receivingNodes,
        receivingNodesIdentityIds,
        contracts,
      );
      const minStake = await ParametersStorage.minimumStake();
      await setNodeStake(
        publishingNode,
        BigInt(publishingNodeIdentityId),
        BigInt(minStake),
        { Token, Staking, Ask },
      );
      await Profile.connect(publishingNode.operational).updateAsk(
        publishingNodeIdentityId,
        100n,
      );
      await Ask.connect(accounts[0]).recalculateActiveSet();

      // Create challenge
      const challengeTx = await RandomSampling.connect(
        publishingNode.operational,
      ).createChallenge();
      await challengeTx.wait();
      const challenge = await RandomSamplingStorage.getNodeChallenge(
        publishingNodeIdentityId,
      );

      // Generate invalid proof data
      const chunks = kcTools.splitIntoChunks(quads, 32);
      const correctChunk = chunks[challenge.chunkId];
      const wrongChunk =
        challenge.chunkId + 1n < chunks.length
          ? chunks[challenge.chunkId + 1n]
          : challenge.chunkId > 0
            ? chunks[challenge.chunkId - 1n]
            : 'invalid chunk data';
      const { proof: correctProof } = kcTools.calculateMerkleProof(
        quads,
        32,
        challenge.chunkId,
      );
      const wrongProof: string[] = [];

      // Try submitting correct proof with wrong chunk
      const submitWrongChunkTx = RandomSampling.connect(
        publishingNode.operational,
      ).submitProof(wrongChunk, correctProof);
      await expect(submitWrongChunkTx).to.be.revertedWithCustomError(
        RandomSampling,
        'MerkleRootMismatchError',
      );
      let finalChallenge = await RandomSamplingStorage.getNodeChallenge(
        publishingNodeIdentityId,
      );
      // eslint-disable-next-line @typescript-eslint/no-unused-expressions
      expect(finalChallenge.solved).to.be.false; // Ensure state unchanged

      // Try submitting correct chunk with wrong proof
      const submitWrongProofTx = RandomSampling.connect(
        publishingNode.operational,
      ).submitProof(correctChunk, wrongProof);
      await expect(submitWrongProofTx).to.be.revertedWithCustomError(
        RandomSampling,
        'MerkleRootMismatchError',
      );
      finalChallenge = await RandomSamplingStorage.getNodeChallenge(
        publishingNodeIdentityId,
      );
      // eslint-disable-next-line @typescript-eslint/no-unused-expressions
      expect(finalChallenge.solved).to.be.false; // Ensure state unchanged
    });

    it('Should submit a valid proof and successfully update challenge state (solved=true)', async () => {
      const kcCreator = getDefaultKCCreator(accounts);
      const minStake = await ParametersStorage.minimumStake();
      const nodeAsk = 200000000000000000n; // Same as 0.2 ETH
      const deps = {
        accounts,
        Profile,
        Token,
        Staking,
        Ask,
        KnowledgeCollection,
      };

      const { node: publishingNode, identityId: publishingNodeIdentityId } =
        await setupNodeWithStakeAndAsk(1, minStake, nodeAsk, deps);

      const receivingNodes = [];
      const receivingNodesIdentityIds = [];
      for (let i = 0; i < 5; i++) {
        const { node, identityId } = await setupNodeWithStakeAndAsk(
          i + 10,
          minStake,
          nodeAsk,
          deps,
        );
        receivingNodes.push(node);
        receivingNodesIdentityIds.push(identityId);
      }

      await createKnowledgeCollection(
        kcCreator,
        publishingNode,
        publishingNodeIdentityId,
        receivingNodes,
        receivingNodesIdentityIds,
        deps,
        merkleRoot,
      );

      // Update and get the new active proof period
      await RandomSamplingStorage.updateAndGetActiveProofPeriodStartBlock();

      // Create challenge
      const challengeTx = await RandomSampling.connect(
        publishingNode.operational,
      ).createChallenge();
      await challengeTx.wait();

      // Get the challenge from storage to verify it
      let challenge = await RandomSamplingStorage.getNodeChallenge(
        publishingNodeIdentityId,
      );

      // Get chunk from quads
      const chunks = kcTools.splitIntoChunks(quads, 32);
      const challengeChunk = chunks[challenge.chunkId];

      // Generate a proof for our challenge chunk
      const { proof } = kcTools.calculateMerkleProof(
        quads,
        32,
        Number(challenge.chunkId),
      );

      // Submit proof
      await RandomSampling.connect(publishingNode.operational).submitProof(
        challengeChunk,
        proof,
      );

      // Get the challenge from storage to verify it
      challenge = await RandomSamplingStorage.getNodeChallenge(
        publishingNodeIdentityId,
      );

      // Since the challenge was solved, the challenge should be marked as solved
      // eslint-disable-next-line @typescript-eslint/no-unused-expressions
      expect(challenge.solved).to.be.true;
    });

    it('Should submit a valid proof and successfully increment epochNodeValidProofsCount', async () => {
      const kcCreator = getDefaultKCCreator(accounts);
      const minStake = await ParametersStorage.minimumStake();
      const nodeAsk = 200000000000000000n; // Same as 0.2 ETH
      const deps = {
        accounts,
        Profile,
        Token,
        Staking,
        Ask,
        KnowledgeCollection,
      };

      const { node: publishingNode, identityId: publishingNodeIdentityId } =
        await setupNodeWithStakeAndAsk(1, minStake, nodeAsk, deps);

      const receivingNodes = [];
      const receivingNodesIdentityIds = [];
      for (let i = 0; i < 5; i++) {
        const { node, identityId } = await setupNodeWithStakeAndAsk(
          i + 10,
          minStake,
          nodeAsk,
          deps,
        );
        receivingNodes.push(node);
        receivingNodesIdentityIds.push(identityId);
      }

      await createKnowledgeCollection(
        kcCreator,
        publishingNode,
        publishingNodeIdentityId,
        receivingNodes,
        receivingNodesIdentityIds,
        deps,
        merkleRoot,
      );

      // Update and get the new active proof period
      await RandomSamplingStorage.updateAndGetActiveProofPeriodStartBlock();

      // Create challenge
      await RandomSampling.connect(
        publishingNode.operational,
      ).createChallenge();

      // Get the challenge from storage to verify it
      let challenge = await RandomSamplingStorage.getNodeChallenge(
        publishingNodeIdentityId,
      );

      // Get chunk from quads
      const chunks = kcTools.splitIntoChunks(quads, 32);
      const challengeChunk = chunks[challenge.chunkId];

      // Generate a proof for our challenge chunk
      const { proof } = kcTools.calculateMerkleProof(
        quads,
        32,
        Number(challenge.chunkId),
      );

      // Submit proof
      await RandomSampling.connect(publishingNode.operational).submitProof(
        challengeChunk,
        proof,
      );

      // Get the challenge from storage to verify it
      challenge = await RandomSamplingStorage.getNodeChallenge(
        publishingNodeIdentityId,
      );

      // Verify that epochNodeValidProofsCount was incremented
      const epochNodeValidProofsCount =
        await RandomSamplingStorage.getEpochNodeValidProofsCount(
          challenge.epoch,
          publishingNodeIdentityId,
        );
      expect(epochNodeValidProofsCount).to.equal(1n);
    });

    it('Should submit a valid proof and successfully emit ValidProofSubmitted event with correct parameters', async () => {
      const kcCreator = getDefaultKCCreator(accounts);
      const minStake = await ParametersStorage.minimumStake();
      const nodeAsk = 200000000000000000n; // Same as 0.2 ETH
      const deps = {
        accounts,
        Profile,
        Token,
        Staking,
        Ask,
        KnowledgeCollection,
      };

      const { node: publishingNode, identityId: publishingNodeIdentityId } =
        await setupNodeWithStakeAndAsk(1, minStake, nodeAsk, deps);

      const receivingNodes = [];
      const receivingNodesIdentityIds = [];
      for (let i = 0; i < 5; i++) {
        const { node, identityId } = await setupNodeWithStakeAndAsk(
          i + 10,
          minStake,
          nodeAsk,
          deps,
        );
        receivingNodes.push(node);
        receivingNodesIdentityIds.push(identityId);
      }

      await createKnowledgeCollection(
        kcCreator,
        publishingNode,
        publishingNodeIdentityId,
        receivingNodes,
        receivingNodesIdentityIds,
        deps,
        merkleRoot,
      );

      // Update and get the new active proof period
      await RandomSamplingStorage.updateAndGetActiveProofPeriodStartBlock();

      // Create challenge
      await RandomSampling.connect(
        publishingNode.operational,
      ).createChallenge();

      // Get the challenge from storage to verify it
      let challenge = await RandomSamplingStorage.getNodeChallenge(
        publishingNodeIdentityId,
      );

      // Get chunk from quads
      const chunks = kcTools.splitIntoChunks(quads, 32);
      const challengeChunk = chunks[challenge.chunkId];

      // Generate a proof for our challenge chunk
      const { proof } = kcTools.calculateMerkleProof(
        quads,
        32,
        Number(challenge.chunkId),
      );

      // Submit proof
      const receipt = await RandomSampling.connect(
        publishingNode.operational,
      ).submitProof(challengeChunk, proof);

      // Get the challenge from storage to verify it
      challenge = await RandomSamplingStorage.getNodeChallenge(
        publishingNodeIdentityId,
      );

      // Verify that epochNodeValidProofsCount was incremented
      await expect(receipt)
        .to.emit(RandomSampling, 'ValidProofSubmitted')
        .withArgs(
          publishingNodeIdentityId,
          challenge.epoch,
          (score: bigint) => score > 0,
        );
    });

    it('Should submit a valid proof and successfully and add score to nodeEpochProofPeriodScore and allNodesEpochProofPeriodScore', async () => {
      const kcCreator = getDefaultKCCreator(accounts);
      const minStake = await ParametersStorage.minimumStake();
      const nodeAsk = 200000000000000000n; // Same as 0.2 ETH
      const deps = {
        accounts,
        Profile,
        Token,
        Staking,
        Ask,
        KnowledgeCollection,
      };

      const { node: publishingNode, identityId: publishingNodeIdentityId } =
        await setupNodeWithStakeAndAsk(1, minStake, nodeAsk, deps);

      const receivingNodes = [];
      const receivingNodesIdentityIds = [];
      for (let i = 0; i < 5; i++) {
        const { node, identityId } = await setupNodeWithStakeAndAsk(
          i + 10,
          minStake,
          nodeAsk,
          deps,
        );
        receivingNodes.push(node);
        receivingNodesIdentityIds.push(identityId);
      }

      await createKnowledgeCollection(
        kcCreator,
        publishingNode,
        publishingNodeIdentityId,
        receivingNodes,
        receivingNodesIdentityIds,
        deps,
        merkleRoot,
      );

      // Update and get the new active proof period
      await RandomSamplingStorage.updateAndGetActiveProofPeriodStartBlock();

      // Create challenge
      await RandomSampling.connect(
        publishingNode.operational,
      ).createChallenge();

      // Get the challenge from storage to verify it
      let challenge = await RandomSamplingStorage.getNodeChallenge(
        publishingNodeIdentityId,
      );

      // Get chunk from quads
      const chunks = kcTools.splitIntoChunks(quads, 32);
      const challengeChunk = chunks[challenge.chunkId];

      // Generate a proof for our challenge chunk
      const { proof } = kcTools.calculateMerkleProof(
        quads,
        32,
        Number(challenge.chunkId),
      );

      // Submit proof
      await RandomSampling.connect(publishingNode.operational).submitProof(
        challengeChunk,
        proof,
      );

      // Get the challenge from storage to verify it
      challenge = await RandomSamplingStorage.getNodeChallenge(
        publishingNodeIdentityId,
      );

      const expectedScore = await calculateExpectedNodeScore(
        BigInt(publishingNodeIdentityId),
        BigInt(minStake),
        {
          ParametersStorage,
          ProfileStorage,
          AskStorage,
          EpochStorage,
        },
      );

      expect(
        await RandomSamplingStorage.getNodeEpochProofPeriodScore(
          publishingNodeIdentityId,
          challenge.epoch,
          challenge.activeProofPeriodStartBlock,
        ),
      ).to.equal(expectedScore);

      expect(
        await RandomSamplingStorage.getEpochAllNodesProofPeriodScore(
          challenge.epoch,

          challenge.activeProofPeriodStartBlock,
        ),
      ).to.equal(expectedScore);
    });

    it('Should succeed if submitting proof exactly on the last block of the period', async () => {
      // Setup
      const kcCreator = getDefaultKCCreator(accounts);
      const minStake = await ParametersStorage.minimumStake();
      const nodeAsk = 200000000000000000n; // 0.2 ETH
      const deps = {
        accounts,
        Profile,
        Token,
        Staking,
        Ask,
        KnowledgeCollection,
      };

      const { node: publishingNode, identityId: publishingNodeIdentityId } =
        await setupNodeWithStakeAndAsk(1, minStake, nodeAsk, deps);

      const receivingNodes = [];
      const receivingNodesIdentityIds = [];
      for (let i = 0; i < 5; i++) {
        const { node, identityId } = await setupNodeWithStakeAndAsk(
          i + 10,
          minStake,
          nodeAsk,
          deps,
        );
        receivingNodes.push(node);
        receivingNodesIdentityIds.push(identityId);
      }

      await createKnowledgeCollection(
        kcCreator,
        publishingNode,
        publishingNodeIdentityId,
        receivingNodes,
        receivingNodesIdentityIds,
        deps,
        merkleRoot,
      );

      // Create challenge
      await RandomSampling.connect(
        publishingNode.operational,
      ).createChallenge();
      const challenge = await RandomSamplingStorage.getNodeChallenge(
        publishingNodeIdentityId,
      );
      const startBlock = challenge.activeProofPeriodStartBlock;
      const duration = challenge.proofingPeriodDurationInBlocks;
      const targetBlock = startBlock + duration - 2n;
      const currentBlock = BigInt(await hre.ethers.provider.getBlockNumber());

      // Advance blocks to exactly S + D - 1
      if (targetBlock > currentBlock) {
        const blocksToMine = Number(targetBlock - currentBlock);
        for (let i = 0; i < blocksToMine; i++) {
          await hre.network.provider.send('evm_mine');
        }
      }

      expect(BigInt(await hre.ethers.provider.getBlockNumber())).to.equal(
        targetBlock,
      );

      // Action: Prepare and submit proof
      const chunks = kcTools.splitIntoChunks(quads, 32);
      const challengeChunk = chunks[challenge.chunkId];
      const { proof } = kcTools.calculateMerkleProof(
        quads,
        32,
        Number(challenge.chunkId),
      );

      const submitTx = RandomSampling.connect(
        publishingNode.operational,
      ).submitProof(challengeChunk, proof);

      // Verification
      await expect(submitTx).to.not.be.reverted;

      const updatedChallenge = await RandomSamplingStorage.getNodeChallenge(
        publishingNodeIdentityId,
      );
      // eslint-disable-next-line @typescript-eslint/no-unused-expressions
      expect(updatedChallenge.solved).to.be.true;

      const expectedScore = await calculateExpectedNodeScore(
        BigInt(publishingNodeIdentityId),
        BigInt(minStake),
        {
          ParametersStorage,
          ProfileStorage,
          AskStorage,
          EpochStorage,
        },
      );
      expect(
        await RandomSamplingStorage.getNodeEpochProofPeriodScore(
          publishingNodeIdentityId,
          challenge.epoch,
          startBlock,
        ),
      ).to.equal(expectedScore);

      await expect(submitTx)
        .to.emit(RandomSampling, 'ValidProofSubmitted')
        .withArgs(
          publishingNodeIdentityId,
          challenge.epoch,
          (score: bigint) => score.toString() === expectedScore.toString(),
        );
    });

    it('Should revert if submitting proof exactly on the first block of the next period', async () => {
      // Setup
      const kcCreator = getDefaultKCCreator(accounts);
      const minStake = await ParametersStorage.minimumStake();
      const nodeAsk = 200000000000000000n; // 0.2 ETH
      const deps = {
        accounts,
        Profile,
        Token,
        Staking,
        Ask,
        KnowledgeCollection,
      };

      const { node: publishingNode, identityId: publishingNodeIdentityId } =
        await setupNodeWithStakeAndAsk(1, minStake, nodeAsk, deps);

      const receivingNodes = [];
      const receivingNodesIdentityIds = [];
      for (let i = 0; i < 5; i++) {
        const { node, identityId } = await setupNodeWithStakeAndAsk(
          i + 10,
          minStake,
          nodeAsk,
          deps,
        );
        receivingNodes.push(node);
        receivingNodesIdentityIds.push(identityId);
      }

      await createKnowledgeCollection(
        kcCreator,
        publishingNode,
        publishingNodeIdentityId,
        receivingNodes,
        receivingNodesIdentityIds,
        deps,
        merkleRoot,
      );

      // Create challenge
      await RandomSampling.connect(
        publishingNode.operational,
      ).createChallenge();
      const challenge = await RandomSamplingStorage.getNodeChallenge(
        publishingNodeIdentityId,
      );
      const startBlock = challenge.activeProofPeriodStartBlock;
      const duration = challenge.proofingPeriodDurationInBlocks;
      const targetBlock = startBlock + duration - 1n;
      const currentBlock = BigInt(await hre.ethers.provider.getBlockNumber());

      // Advance blocks to exactly S + D
      if (targetBlock > currentBlock) {
        const blocksToMine = Number(targetBlock - currentBlock);
        for (let i = 0; i < blocksToMine; i++) {
          await hre.network.provider.send('evm_mine');
        }
      }
      expect(BigInt(await hre.ethers.provider.getBlockNumber())).to.equal(
        targetBlock,
      );

      // Action: Prepare and submit proof for the previous period
      const chunks = kcTools.splitIntoChunks(quads, 32);
      const challengeChunk = chunks[challenge.chunkId];
      const { proof } = kcTools.calculateMerkleProof(
        quads,
        32,
        Number(challenge.chunkId),
      );

      const submitTx = RandomSampling.connect(
        publishingNode.operational,
      ).submitProof(challengeChunk, proof);

      // Verification
      await expect(submitTx).to.be.revertedWith(
        'This challenge is no longer active',
      );
    });

    it('Should revert if proof for the same challenge is submitted twice', async () => {
      const kcCreator = getDefaultKCCreator(accounts);
      const minStake = await ParametersStorage.minimumStake();
      const nodeAsk = 200000000000000000n; // Same as 0.2 ETH
      const deps = {
        accounts,
        Profile,
        Token,
        Staking,
        Ask,
        KnowledgeCollection,
      };

      const { node: publishingNode, identityId: publishingNodeIdentityId } =
        await setupNodeWithStakeAndAsk(1, minStake, nodeAsk, deps);

      const receivingNodes = [];
      const receivingNodesIdentityIds = [];
      for (let i = 0; i < 5; i++) {
        const { node, identityId } = await setupNodeWithStakeAndAsk(
          i + 10,
          minStake,
          nodeAsk,
          deps,
        );
        receivingNodes.push(node);
        receivingNodesIdentityIds.push(identityId);
      }

      await createKnowledgeCollection(
        kcCreator,
        publishingNode,
        publishingNodeIdentityId,
        receivingNodes,
        receivingNodesIdentityIds,
        deps,
        merkleRoot,
      );

      // Update and get the new active proof period
      await RandomSamplingStorage.updateAndGetActiveProofPeriodStartBlock();

      // Create challenge
      await RandomSampling.connect(
        publishingNode.operational,
      ).createChallenge();

      // Get the challenge from storage to verify it
      const challenge = await RandomSamplingStorage.getNodeChallenge(
        publishingNodeIdentityId,
      );

      // Get chunk from quads
      const chunks = kcTools.splitIntoChunks(quads, 32);
      const challengeChunk = chunks[challenge.chunkId];

      // Generate a proof for our challenge chunk
      const { proof } = kcTools.calculateMerkleProof(
        quads,
        32,
        Number(challenge.chunkId),
      );

      // Submit proof
      await RandomSampling.connect(publishingNode.operational).submitProof(
        challengeChunk,
        proof,
      );

      // Submit proof again
      const submitTx = RandomSampling.connect(
        publishingNode.operational,
      ).submitProof(challengeChunk, proof);

      // Expect revert
      await expect(submitTx).to.be.revertedWith(
        'This challenge has already been solved',
      );
    });
  });

  describe('Admin Functions', () => {
    it('Should allow only hub owner to update average block time', async () => {
      const newAvgBlockTime = 15;

      // Non-hub owner should fail
      await expect(
        RandomSampling.connect(accounts[1]).setAvgBlockTimeInSeconds(
          newAvgBlockTime,
        ),
      ).to.be.reverted;

      // Hub owner should succeed
      await RandomSampling.connect(accounts[0]).setAvgBlockTimeInSeconds(
        newAvgBlockTime,
      );
      expect(await RandomSampling.avgBlockTimeInSeconds()).to.equal(
        newAvgBlockTime,
      );
    });
  });

  describe('Scoring System', () => {

    /*
    * ────────────────────────────────────────────────────────────────────────────
    *  NODE STAKE == 0
    * ────────────────────────────────────────────────────────────────────────────
    */
   it('Should calculate score correctly when node stake is zero', async () => {
     // 1. Three "normal" nodes with minimum stake
     const minStake = await ParametersStorage.minimumStake();
     const nodeAsk  = 250n;
     const deps     = { accounts, Profile, Token, Staking, Ask, KnowledgeCollection };
   
     const normalNodes: { operational: SignerWithAddress; admin: SignerWithAddress }[] = [];
     const normalIds: bigint[] = [];
   
     for (let i = 0; i < 3; i++) {
       const { node, identityId } = await setupNodeWithStakeAndAsk(i * 2, minStake, nodeAsk, deps);
       normalNodes.push(node);
       normalIds.push(BigInt(identityId));
     }
   
     // 2. A node whose stake we set to zero
     const { node: zeroNode, identityId: zeroId } =
           await setupNodeWithStakeAndAsk(8, minStake, nodeAsk, deps);
     await Staking.connect(zeroNode.operational).requestWithdrawal(BigInt(zeroId), minStake);
     expect(await StakingStorage.getNodeStake(BigInt(zeroId))).to.equal(0n);
   
     // 3. KC, proof-period, challenges & proofs
     const kcCreator   = getDefaultKCCreator(accounts);
     const recNodes    = getDefaultReceivingNodes(accounts).map((node, i) => ({
       operational: accounts[16 + i * 4],
       admin: accounts[17 + i * 4]
     }));
     const recProfiles = await createProfiles(Profile, recNodes);
     const recIds      = recProfiles.map(p => Number(p.identityId));
   
     await createKnowledgeCollection(
       kcCreator, normalNodes[0], Number(normalIds[0]), recNodes, recIds, deps, merkleRoot);
   
     await RandomSamplingStorage.updateAndGetActiveProofPeriodStartBlock();
     const chunks = kcTools.splitIntoChunks(quads, 32);
   
     const solve = async (node: any, id: bigint) => {
       await RandomSampling.connect(node.operational).createChallenge();
       const ch = await RandomSamplingStorage.getNodeChallenge(id);
       const { proof } = kcTools.calculateMerkleProof(quads, 32, Number(ch.chunkId));
       await RandomSampling.connect(node.operational).submitProof(chunks[ch.chunkId], proof);
       return ch;
     };
   
     for (let i = 0; i < normalNodes.length; i++) await solve(normalNodes[i], normalIds[i]);
     const zCh = await solve(zeroNode, BigInt(zeroId));
   
     // 4. Assertions
     const zeroScore = await RandomSamplingStorage.getNodeEpochProofPeriodScore(
       BigInt(zeroId), zCh.epoch, zCh.activeProofPeriodStartBlock);
     expect(zeroScore).to.equal(0n);
   
     const totalScore = await RandomSamplingStorage.getEpochAllNodesProofPeriodScore(
       zCh.epoch, zCh.activeProofPeriodStartBlock);
     expect(totalScore).to.be.greaterThan(0n);
   
     for (let i = 0; i < normalIds.length; i++) {
       const s = await RandomSamplingStorage.getNodeEpochProofPeriodScore(
         normalIds[i], zCh.epoch, zCh.activeProofPeriodStartBlock);
       expect(s).to.be.greaterThan(0n);
     }
   });
   
   
   
   /*
    * ────────────────────────────────────────────────────────────────────────────
    *  NODE STAKE == maximumStake  (and capping when stake > maximum)
    * ────────────────────────────────────────────────────────────────────────────
    */
   it('Should calculate score correctly when node stake equals / exceeds maximum', async () => {
     const minStake = await ParametersStorage.minimumStake();
     const maxStake = await ParametersStorage.maximumStake();
     const nodeAsk  = 250n;
     const deps     = { accounts, Profile, Token, Staking, Ask, KnowledgeCollection };
   
     /* 1.  три "нормална" нода ------------------------------------------------ */
     const normalNodes: { operational: SignerWithAddress; admin: SignerWithAddress }[] = [];
     const normalIds : bigint[] = [];
     for (let i = 0; i < 3; i++) {
       const { node, identityId } = await setupNodeWithStakeAndAsk(i * 8, minStake, nodeAsk, deps);
       normalNodes.push(node);
       normalIds .push(BigInt(identityId));
     }
   
     /* 2.  један нод са stake == maximumStake -------------------------------- */
     const { node: maxNode, identityId: maxId } =
           await setupNodeWithStakeAndAsk(24, maxStake, nodeAsk, deps);
     const maxIdBigInt = BigInt(maxId);
   
     /* 3.  KC и иницијални proof-period -------------------------------------- */
     const kcCreator  = getDefaultKCCreator(accounts);
     const recNodes   = getDefaultReceivingNodes(accounts).map((node, i) => ({
       operational: accounts[32 + i * 4],
       admin:       accounts[33 + i * 4],
     }));
     const recProfiles = await createProfiles(Profile, recNodes);
     const recIds      = recProfiles.map(p => Number(p.identityId));
   
     await createKnowledgeCollection(
       kcCreator,
       normalNodes[0],
       Number(normalIds[0]),
       recNodes,
       recIds,
       deps,
       merkleRoot,
     );
   
     /*  ✱  ЈЕДНОКРАТНО ресетуј proof-period (умјесто пред сваки solve)         */
     await RandomSamplingStorage.updateAndGetActiveProofPeriodStartBlock();
   
     const chunks = kcTools.splitIntoChunks(quads, 32);
   
     const solve = async (node: any, id: bigint) => {
       await RandomSampling.connect(node.operational).createChallenge();
       const ch       = await RandomSamplingStorage.getNodeChallenge(id);
       const { proof } = kcTools.calculateMerkleProof(quads, 32, Number(ch.chunkId));
       await RandomSampling
             .connect(node.operational)
             .submitProof(chunks[ch.chunkId], proof);
       return ch;
     };
   
     /* 4.  рјешење свих изазова --------------------------------------------- */
     await solve(maxNode, maxIdBigInt);                           // max-stake први
     for (let i = 0; i < normalNodes.length; i++) {
       await solve(normalNodes[i], normalIds[i]);
     }
   
     /* 5.  провјере ---------------------------------------------------------- */
     const refCh    = await RandomSamplingStorage.getNodeChallenge(maxIdBigInt);
     const scoreMax = await RandomSamplingStorage.getNodeEpochProofPeriodScore(
                        maxIdBigInt, refCh.epoch, refCh.activeProofPeriodStartBlock);
   
     for (let i = 0; i < normalIds.length; i++) {
       const s = await RandomSamplingStorage.getNodeEpochProofPeriodScore(
                   normalIds[i], refCh.epoch, refCh.activeProofPeriodStartBlock);
       expect(scoreMax).to.be.greaterThan(s);
     }
   
     const expectedMax = await calculateExpectedNodeScore(
                           maxIdBigInt,
                           maxStake,
                           { ParametersStorage, ProfileStorage, AskStorage, EpochStorage });
   
     expect(scoreMax).to.equal(expectedMax);
   });
   
   
   async function calculateExpectedNodeScore(
     identityId: bigint,
     nodeStake: bigint,
     deps: {
       ParametersStorage: ParametersStorage;
       ProfileStorage: ProfileStorage;
       AskStorage: AskStorage;
       EpochStorage: EpochStorage;
     },
   ): Promise<bigint> {
     const { ParametersStorage, ProfileStorage, AskStorage, EpochStorage } = deps;
   
     /* 1. Stake factor ------------------------------------------------------ */
     const maximumStake    = await ParametersStorage.maximumStake();
     const cappedStake     = nodeStake > maximumStake ? maximumStake : nodeStake;
   
     const stakeDivisor    = 2_000_000n;                      // konst. iz kontrakta
     const stakeRatio      = cappedStake / stakeDivisor;      // (ulaz / 2m)
     const nodeStakeFactor = (2n * (stakeRatio ** 2n)) / SCALING_FACTOR;
   
     /* 2. Ask factor (izračunato od lowerBound → upperBound) ---------------- */
     const nodeAskScaled   = BigInt(await ProfileStorage.getAsk(identityId)) * SCALING_FACTOR;
     const [ askLowerBound, askUpperBound ] = await AskStorage.getAskBounds();
   
     let nodeAskFactor = 0n;
     if (nodeAskScaled >= askLowerBound && nodeAskScaled <= askUpperBound) {
       const diffBounds = askUpperBound - askLowerBound;      // != 0 (provereno ranije)
       const askRatio   = ((nodeAskScaled - askLowerBound) * SCALING_FACTOR) / diffBounds;
       // stakeRatio  *  (askRatio)^2   /  SCALE^2
       nodeAskFactor    = (stakeRatio * (askRatio ** 2n)) / (SCALING_FACTOR * SCALING_FACTOR);
     }
   
     /* 3. Publishing factor ------------------------------------------------- */
     const nodePub        = await EpochStorage.getNodeCurrentEpochProducedKnowledgeValue(identityId);
     const maxNodePub     = await EpochStorage.getCurrentEpochNodeMaxProducedKnowledgeValue();
   
     let nodePublishingFactor = 0n;
     if (maxNodePub > 0n) {
       const pubRatio      = (nodePub * SCALING_FACTOR) / maxNodePub;
       nodePublishingFactor = (nodeStakeFactor * pubRatio) / SCALING_FACTOR;
     }
   
     /* 4. SUM --------------------------------------------------------------- */
     return nodeStakeFactor + nodePublishingFactor + nodeAskFactor;
   }
   
   
   it('Should calculate score correctly when ask is exactly on bounds', async () => {
     /* Get bounds from on-chain storage */
     // Initialize ask bounds first
     const askLowerBound = 100n * SCALING_FACTOR;  // 100 TRAC
     const askUpperBound = 1000n * SCALING_FACTOR; // 1000 TRAC
     
     console.log('Setting ask bounds:', {
       lower: askLowerBound.toString(),
       upper: askUpperBound.toString()
     });
   
     // Set up some nodes first to ensure we have active stake
     const minStake = await ParametersStorage.minimumStake();
     const nodeAsk = 250n;
     const deps = { accounts, Profile, Token, Staking, Ask, KnowledgeCollection };
   
     // Create a few nodes to ensure we have active stake
     for (let i = 0; i < 3; i++) {
       await setupNodeWithStakeAndAsk(i * 4, minStake, nodeAsk, deps);
     }
   
     // Now set the ask bounds
     await ParametersStorage.connect(accounts[0]).setAskLowerBoundFactor(askLowerBound);
     await ParametersStorage.connect(accounts[0]).setAskUpperBoundFactor(askUpperBound);
     
     // Verify bounds were set correctly
     const [actualLower, actualUpper] = await AskStorage.getAskBounds();
     console.log('Actual ask bounds:', {
       lower: actualLower.toString(),
       upper: actualUpper.toString()
     });
   
     await Ask.connect(accounts[0]).recalculateActiveSet();
   
     const askLower = askLowerBound / SCALING_FACTOR;   // convert back to wei
     const askUpper = askUpperBound / SCALING_FACTOR;
   
     /* 1. Node at lowerBound */
     const { node: lowerNode, identityId: lowerId } =
           await setupNodeWithStakeAndAsk(60, minStake, askLower, deps);
   
     /* 2. Node at upperBound */
     const { node: upperNode, identityId: upperId } =
           await setupNodeWithStakeAndAsk(68, minStake, askUpper, deps);
   
     /* 3. Simple KC (for proof to work) */
     const kcCreator = getDefaultKCCreator(accounts);
     const recNodes = getDefaultReceivingNodes(accounts).map((node, i) => ({
       operational: accounts[16 + i * 4],
       admin: accounts[17 + i * 4]
     }));
     const recProfiles = await createProfiles(Profile, recNodes);
     const recIds = recProfiles.map(p => Number(p.identityId));
   
     await createKnowledgeCollection(
       kcCreator, lowerNode, Number(lowerId), recNodes, recIds, deps, merkleRoot);
   
     /* 4. Start proof period and solve challenges for both nodes */
     await RandomSamplingStorage.updateAndGetActiveProofPeriodStartBlock();
   
     const chunks = kcTools.splitIntoChunks(quads, 32);
     const solve = async (node: any, id: bigint) => {
       await RandomSampling.connect(node.operational).createChallenge();
       const ch = await RandomSamplingStorage.getNodeChallenge(id);
       const { proof } = kcTools.calculateMerkleProof(quads, 32, Number(ch.chunkId));
       await RandomSampling.connect(node.operational).submitProof(chunks[ch.chunkId], proof);
       return ch;
     };
   
     const chLower = await solve(lowerNode, BigInt(lowerId));
     const chUpper = await solve(upperNode, BigInt(upperId));
   
     /* 5. Results from storage */
     const scoreLower = await RandomSamplingStorage.getNodeEpochProofPeriodScore(
                          BigInt(lowerId), chLower.epoch, chLower.activeProofPeriodStartBlock);
     const scoreUpper = await RandomSamplingStorage.getNodeEpochProofPeriodScore(
                          BigInt(upperId), chUpper.epoch, chUpper.activeProofPeriodStartBlock);
   
     console.log('Scores:', {
       lower: scoreLower.toString(),
       upper: scoreUpper.toString()
     });
   
     /* 6. Expected values (calculated locally) */
     const expectedLower = await calculateExpectedNodeScore(
                             BigInt(lowerId), BigInt(minStake),
                             { ParametersStorage, ProfileStorage, AskStorage, EpochStorage });
   
     const expectedUpper = await calculateExpectedNodeScore(
                             BigInt(upperId), BigInt(minStake),
                             { ParametersStorage, ProfileStorage, AskStorage, EpochStorage });
   
     console.log('Expected scores:', {
       lower: expectedLower.toString(),
       upper: expectedUpper.toString()
     });
   
     /* 7. Assertions */
     expect(scoreLower).to.equal(expectedLower);
     expect(scoreUpper).to.equal(expectedUpper);
   
     // Node with ASK == lowerBound should have higher score than node with ASK == upperBound
     // (because lower ask is better)
     expect(scoreLower).to.be.greaterThan(scoreUpper);
   });
   
    /* -----------------------------------------------------------------
    *  NODE ASK  –  askLowerBound == askUpperBound
    * ----------------------------------------------------------------*/
   it('Should calculate score correctly when askLowerBound == askUpperBound', async () => {
     /* 0.  Set ASK bounds to the SAME value (e.g. 500 TRAC) */
     const oneValue = 500n * SCALING_FACTOR;          // 500 TRAC in wei-scale
     await ParametersStorage.connect(accounts[0]).setAskLowerBoundFactor(oneValue);
     await ParametersStorage.connect(accounts[0]).setAskUpperBoundFactor(oneValue);
   
     // Recalculate the active set after bounds change
     await Ask.connect(accounts[0]).recalculateActiveSet();
   
     /* 1.  Prepare a node with ASK exactly on the bound */
     const minStake   = await ParametersStorage.minimumStake();
     const deps       = { accounts, Profile, Token, Staking, Ask, KnowledgeCollection };
   
     const askAtBound = oneValue / SCALING_FACTOR;    // back to plain TRAC value
   
     const { node: boundNode, identityId: boundId } =
           await setupNodeWithStakeAndAsk(80, minStake, askAtBound, deps);
   
     /* 2.  Create a minimal KC so proof-flow works */
     const kcCreator = getDefaultKCCreator(accounts);
     const recNodes  = getDefaultReceivingNodes(accounts);
     const recIds    = (await createProfiles(Profile, recNodes)).map(p => Number(p.identityId));
   
     await createKnowledgeCollection(
       kcCreator,
       boundNode,
       Number(boundId),
       recNodes,
       recIds,
       deps,
       merkleRoot
     );
   
     /* 3.  Start the proof period and solve the challenge */
     await RandomSamplingStorage.updateAndGetActiveProofPeriodStartBlock();
   
     await RandomSampling.connect(boundNode.operational).createChallenge();
     const challenge = await RandomSamplingStorage.getNodeChallenge(BigInt(boundId));
   
     const chunks    = kcTools.splitIntoChunks(quads, 32);
     const { proof } = kcTools.calculateMerkleProof(quads, 32, Number(challenge.chunkId));
   
     await RandomSampling.connect(boundNode.operational).submitProof(
       chunks[challenge.chunkId],
       proof
     );
   
     /* 4.  Pull on-chain score from storage */
     const scoreOnChain = await RandomSamplingStorage.getNodeEpochProofPeriodScore(
       BigInt(boundId),
       challenge.epoch,
       challenge.activeProofPeriodStartBlock
     );
   
     /* 5.  Calculate expected score locally
            – ASK factor must be 0 because bounds are equal */
     const expected = await calculateExpectedNodeScore(
       BigInt(boundId),
       BigInt(minStake),
       { ParametersStorage, ProfileStorage, AskStorage, EpochStorage }
     );
   
     /* 6.  Assertions */
     expect(scoreOnChain).to.equal(expected);
   
     // Score should still be > 0 because stake- and/or publishing-factors contribute
     expect(scoreOnChain).to.be.greaterThan(0n);
   });
   
    /* -----------------------------------------------------------------
    *  PUBLISHING FACTOR  –  node has produced 0 KB in the epoch
    * ----------------------------------------------------------------*/
   it('Should calculate score correctly when node publishing factor is zero', async () => {
     /* 0.  One "active" node that will publish something,
            plus one "silent" node that publishes nothing.        */
     const minStake   = await ParametersStorage.minimumStake();
     const askValue   = 300n;                                         // 0.0003 TRAC
     const deps       = { accounts, Profile, Token, Staking, Ask, KnowledgeCollection };
   
     /* Active node (makes KC, gives non-zero global MAX publish factor) */
     const { node: activeNode, identityId: activeId } =
           await setupNodeWithStakeAndAsk(90, minStake, askValue, deps);
   
     /* Silent node – same stake/ASK, but will *not* create its own KC */
     const { node: silentNode, identityId: silentId } =
           await setupNodeWithStakeAndAsk(94, minStake, askValue, deps);
   
     /* 1.  Build one KC **published by the active node**               */
     const kcCreator = getDefaultKCCreator(accounts);
     const recNodes  = getDefaultReceivingNodes(accounts);
     const recIds    = (await createProfiles(Profile, recNodes)).map(p => Number(p.identityId));
   
     await createKnowledgeCollection(
       kcCreator,
       activeNode,
       Number(activeId),
       recNodes,
       recIds,
       deps,
       merkleRoot
     );
   
     /* 2.  Kick off a proof period                                     */
     await RandomSamplingStorage.updateAndGetActiveProofPeriodStartBlock();
   
     const chunks = kcTools.splitIntoChunks(quads, 32);
     const solve  = async (node: any, id: bigint) => {
       await RandomSampling.connect(node.operational).createChallenge();
       const ch     = await RandomSamplingStorage.getNodeChallenge(id);
       const { proof } = kcTools.calculateMerkleProof(quads, 32, Number(ch.chunkId));
       await RandomSampling.connect(node.operational).submitProof(chunks[ch.chunkId], proof);
       return ch;
     };
   
     /* Active node solves its challenge – ensures it keeps a >0 publish metric */
     await solve(activeNode, BigInt(activeId));
   
     /* Silent node also needs to solve a challenge (it may reference
        the active node's KC – that's fine, we have the quads).        */
     const slCh = await solve(silentNode, BigInt(silentId));
   
     /* 3.  On-chain scores                                             */
     const scoreSilent = await RandomSamplingStorage.getNodeEpochProofPeriodScore(
       BigInt(silentId), slCh.epoch, slCh.activeProofPeriodStartBlock
     );
     const scoreActive = await RandomSamplingStorage.getNodeEpochProofPeriodScore(
       BigInt(activeId), slCh.epoch, slCh.activeProofPeriodStartBlock   // same PP start block
     );
   
     /* 4.  Expected silent-node score (publishing factor should be 0)  */
     const expectedSilent = await calculateExpectedNodeScore(
       BigInt(silentId),
       BigInt(minStake),
       { ParametersStorage, ProfileStorage, AskStorage, EpochStorage }
     );
   
     /* 5.  Assertions                                                  */
     expect(scoreSilent).to.equal(expectedSilent);
   
     // With identical stake & ask, active node MUST outperform silent node,
     // because silent node's publishing factor is zero.
     expect(scoreActive).to.be.greaterThan(scoreSilent);
   });
   
   /*
    * ───────────────────────────────────────────────────────────────────────────
    *  Should revert if maxNodePublishingFactor is zero
    *  – scenario: nobody has published anything in the **current** epoch
    *    so  EpochStorage.getCurrentEpochNodeMaxProducedKnowledgeValue() == 0
    *    and  _calculateNodeScore() must revert from submitProof().
    * ───────────────────────────────────────────────────────────────────────────
    */
   it('Should revert if maxNodePublishingFactor is zero', async () => {
     /** 1.  Node with normal stake / ask */
     const minStake = await ParametersStorage.minimumStake();
     const nodeAsk  = 250n;
     const deps     = { accounts, Profile, Token, Staking, Ask, KnowledgeCollection };
   
     const { node: publishingNode, identityId: publishingId } =
           await setupNodeWithStakeAndAsk(40, minStake, nodeAsk, deps);
   
     /** 2.  Minimal KC so that challenges can be issued.
      *      The KC is created in the **current** epoch (E0).            */
     const kcCreator = getDefaultKCCreator(accounts);
     const recNodes  = getDefaultReceivingNodes(accounts).map((_, i) => ({
       operational: accounts[80 + i * 4],
       admin:       accounts[81 + i * 4],
     }));
     const recProfiles = await createProfiles(Profile, recNodes);
     const recIds = recProfiles.map(p => Number(p.identityId));
   
     await createKnowledgeCollection(
       kcCreator,
       publishingNode,
       publishingId,
       recNodes,
       recIds,
       deps,
       merkleRoot,          // predefined in the test-suite
       'op-id',
       10,                  // feeNumerator
       1000,                // feeDenominator
       5                    // epochsDuration  (active for several epochs)
     );
   
     /** 3.  Jump **one** epoch ahead so that:
      *      – the KC is still active (epochsDuration = 5)
      *      – but nobody has published in the **new** epoch (E1).
      *      For E1 the max publishing factor will therefore be 0.         */
     const jumpToNextEpoch = async () => {
       const timeUntil = await Chronos.timeUntilNextEpoch();
       const blockTime = await RandomSampling.avgBlockTimeInSeconds();
       const blocks    = timeUntil > 0n
                       ? Number(timeUntil / BigInt(blockTime)) + 2
                       : 2;
       for (let i = 0; i < blocks; i++) {
         await hre.network.provider.send('evm_mine');
       }
     };
     await jumpToNextEpoch();   // Now we are in epoch E1
   
     /** 4.  Start new proof period and create challenge                  */
     await RandomSamplingStorage.updateAndGetActiveProofPeriodStartBlock();
   
     await RandomSampling.connect(publishingNode.operational).createChallenge();
     const ch = await RandomSamplingStorage.getNodeChallenge(publishingId);
   
     /** 5.  Prepare a *valid* proof – the score calculation itself will
      *      revert inside submitProof because maxNodePubFactor == 0.      */
     const chunks = kcTools.splitIntoChunks(quads, 32);
     const { proof } = kcTools.calculateMerkleProof(quads, 32, Number(ch.chunkId));
   
     const tx = RandomSampling
                  .connect(publishingNode.operational)
                  .submitProof(chunks[ch.chunkId], proof);
   
     await expect(tx).to.be.revertedWith('Max node publishing factor is 0');
   
     /** 6.  Sanity – no score written                                    */
     const score = await RandomSamplingStorage.getNodeEpochProofPeriodScore(
                     BigInt(publishingId),
                     ch.epoch,
                     ch.activeProofPeriodStartBlock);
     expect(score).to.equal(0n);
   });
   
   /*
    * ───────────────────────────────────────────────────────────────────────────
    *  Full-formula check: stake + ask + publishing
    * ───────────────────────────────────────────────────────────────────────────
    */
   /*
    * ───────────────────────────────────────────────────────────────────────────
    *  Node score combines stake-, ask- and publishing-factor
    * ───────────────────────────────────────────────────────────────────────────
    */
   it('Should calculate the correct node score based on node stake, ask and publishing factor', async () => {
     /* 0. Configure ASK-bound factors up-front (100 – 1000 TRAC) */
     const lowerFactor = 100n  * SCALING_FACTOR;
     const upperFactor = 1000n * SCALING_FACTOR;
     await ParametersStorage.connect(accounts[0]).setAskLowerBoundFactor(lowerFactor);
     await ParametersStorage.connect(accounts[0]).setAskUpperBoundFactor(upperFactor);
   
     /* 1. Three publisher nodes, identical ASK (550 TRAC), different stakes   */
     const minStake  = await ParametersStorage.minimumStake();
     const maxStake  = await ParametersStorage.maximumStake();
     const deps      = { accounts, Profile, Token, Staking, Ask, KnowledgeCollection };
   
     const { node: minNode , identityId: minId  } = await setupNodeWithStakeAndAsk(0 ,  minStake     , 550n, deps);
     const { node: dblNode , identityId: dblId  } = await setupNodeWithStakeAndAsk(8 ,  minStake*2n  , 550n, deps);
     const { node: maxNode , identityId: maxId  } = await setupNodeWithStakeAndAsk(16,  maxStake      , 550n, deps);
   
     /* 2. Receiver nodes (needed only for KC signature quorum)                */
     const recNodes: { operational: SignerWithAddress; admin: SignerWithAddress }[] = [];
     const recIds  : number[] = [];
   
     for (let i = 0; i < 5; i++) {
       const { node, identityId } = await setupNodeWithStakeAndAsk(24 + i*8, minStake, 600n, deps);
       recNodes.push(node);
       recIds  .push(identityId);      // IDs are known – no extra profile creation
     }
   
     /* 3. Now that all nodes have ASK-ove, build the active set                */
     await Ask.connect(accounts[0]).recalculateActiveSet();
   
     /* 4. Publish a KC (publisher = minNode)                                   */
     const kcCreator = getDefaultKCCreator(accounts);
     await createKnowledgeCollection(
       kcCreator,
       minNode,
       minId,
       recNodes,
       recIds,
       deps,
       merkleRoot
     );
   
     /* 5. Start proof period and solve challenges for all three publishers     */
     await RandomSamplingStorage.updateAndGetActiveProofPeriodStartBlock();
     const chunks = kcTools.splitIntoChunks(quads, 32);
   
     const solve = async (node: any, id: bigint) => {
       await RandomSampling.connect(node.operational).createChallenge();
       const ch = await RandomSamplingStorage.getNodeChallenge(id);
       const { proof } = kcTools.calculateMerkleProof(quads, 32, Number(ch.chunkId));
       await RandomSampling.connect(node.operational).submitProof(chunks[ch.chunkId], proof);
       return ch;
     };
   
     const chMin  = await solve(minNode , BigInt(minId ));
     const chDbl  = await solve(dblNode , BigInt(dblId ));
     const chMax  = await solve(maxNode , BigInt(maxId ));
   
     /* 6. On-chain scores                                                      */
     const scoreMin  = await RandomSamplingStorage.getNodeEpochProofPeriodScore(BigInt(minId ), chMin.epoch, chMin.activeProofPeriodStartBlock);
     const scoreDbl  = await RandomSamplingStorage.getNodeEpochProofPeriodScore(BigInt(dblId ), chDbl.epoch, chDbl.activeProofPeriodStartBlock);
     const scoreMax  = await RandomSamplingStorage.getNodeEpochProofPeriodScore(BigInt(maxId ), chMax.epoch, chMax.activeProofPeriodStartBlock);
   
     /* 7. Off-chain reference scores                                           */
     const expectedMin  = await calculateExpectedNodeScore(BigInt(minId ),  minStake     , { ParametersStorage, ProfileStorage, AskStorage, EpochStorage });
     const expectedDbl  = await calculateExpectedNodeScore(BigInt(dblId ),  minStake*2n  , { ParametersStorage, ProfileStorage, AskStorage, EpochStorage });
     const expectedMax  = await calculateExpectedNodeScore(BigInt(maxId ),  maxStake     , { ParametersStorage, ProfileStorage, AskStorage, EpochStorage });
   
     /* 8. Assertions                                                           */
     expect(scoreMin ).to.equal(expectedMin );
     expect(scoreDbl ).to.equal(expectedDbl );
     expect(scoreMax ).to.equal(expectedMax );
   
     // Higher stake → higher score (ASK & publishing factor are the same)
     expect(scoreDbl).to.be.greaterThan(scoreMin);
     expect(scoreMax).to.be.greaterThan(scoreDbl);
   });
   
   
   
   
     });

  describe('Reward Claiming', () => {

    let publishingNode: {
      operational: SignerWithAddress;
      admin: SignerWithAddress;
    };
    let publishingNodeIdentityId: number;
    let delegatorAccount: SignerWithAddress;
    let delegatorKey: string;
    let epochToClaim: bigint;
    let deps: {
      accounts: SignerWithAddress[];
      Profile: Profile;
      Token: Token;
      Staking: Staking;
      Ask: Ask;
      KnowledgeCollection: KnowledgeCollection;
      ParametersStorage: ParametersStorage;
      RandomSampling: RandomSampling;
      RandomSamplingStorage: RandomSamplingStorage;
      EpochStorage: EpochStorage;
      Chronos: Chronos;
      StakingStorage: StakingStorage;
      IdentityStorage: IdentityStorage;
      ShardingTableStorage: ShardingTableStorage;
    };

    // Helper function to advance to the next epoch
    const advanceToNextEpoch = async () => {
      const timeUntil = await Chronos.timeUntilNextEpoch();
      const avgBlockTime = await RandomSampling.avgBlockTimeInSeconds();
      const blocksToMine =
        timeUntil > 0n ? Number(timeUntil / BigInt(avgBlockTime)) + 2 : 2; // Add buffer
      for (let i = 0; i < blocksToMine; i++) {
        await hre.network.provider.send('evm_mine');
      }
    };

    // Setup common scenario for reward claiming tests
    beforeEach(async () => {
      delegatorAccount = accounts[1];
      delegatorKey = hre.ethers.keccak256(
        hre.ethers.solidityPacked(['address'], [delegatorAccount.address]),
      );

      // Dependencies for setup
      deps = {
        accounts,
        Profile,
        Token,
        Staking,
        Ask,
        KnowledgeCollection,
        ParametersStorage,
        RandomSampling,
        RandomSamplingStorage,
        EpochStorage,
        Chronos,
        StakingStorage,
        IdentityStorage,
        ShardingTableStorage,
      };

      const nodeAsk = 200000000000000000n; // 0.2 TRAC ask
      const nodeStake = (await ParametersStorage.minimumStake()) * 2n; // Stake more than min
      const delegatorStake = nodeStake / 10n; // Delegate a tenth of node's stake

      // 1. Setup Node
      ({ node: publishingNode, identityId: publishingNodeIdentityId } =
        await setupNodeWithStakeAndAsk(
          2, // Account index offset for setup helper
          nodeStake,
          nodeAsk,
          deps,
        ));

      // 2. Setup Receiving Nodes
      const receivingNodes = [];
      const receivingNodesIdentityIds = [];
      for (let i = 0; i < 5; i++) {
        const { node, identityId } = await setupNodeWithStakeAndAsk(
          i + 3,
          await ParametersStorage.minimumStake(),
          nodeAsk,
          deps,
        );
        receivingNodes.push(node);
        receivingNodesIdentityIds.push(identityId);
      }

      // 3. Setup Delegator
      await Token.mint(delegatorAccount.address, delegatorStake * 2n);
      await Token.connect(delegatorAccount).approve(
        await Staking.getAddress(),
        delegatorStake,
      );
      await Staking.connect(delegatorAccount).stake(
        publishingNodeIdentityId,
        delegatorStake,
      );

      // Verify delegation
      expect(
        await StakingStorage.getDelegatorTotalStake(
          publishingNodeIdentityId,
          delegatorKey,
        ),
      ).to.equal(delegatorStake);

      const stakingStorageAmount = await Token.balanceOf(
        await StakingStorage.getAddress(),
      );

      const tokenAmount = ethers.parseEther('100');

      // 3. Create Knowledge Collection (generates fees for rewards)
      const kcCreator = getDefaultKCCreator(accounts);
      await createKnowledgeCollection(
        kcCreator,
        publishingNode,
        publishingNodeIdentityId,
        receivingNodes,
        receivingNodesIdentityIds,
        deps,
        merkleRoot, // Use predefined merkleRoot
        'test-operation-id',
        10,
        1000,
        10, // epochsDuration
        tokenAmount,
      );

      const stakingStorageAmountAfter = await Token.balanceOf(
        await StakingStorage.getAddress(),
      );

      // Verify that the staking storage received the token amount
      expect(stakingStorageAmountAfter).to.equal(
        stakingStorageAmount + tokenAmount,
      );

      // 4. Node submits a proof in the current epoch
      epochToClaim = await Chronos.getCurrentEpoch();

      await RandomSampling.connect(
        publishingNode.operational,
      ).createChallenge();
      let challenge = await RandomSamplingStorage.getNodeChallenge(
        publishingNodeIdentityId,
      );
      let chunks = kcTools.splitIntoChunks(quads, 32);
      let challengeChunk = chunks[challenge.chunkId];
      const { proof } = kcTools.calculateMerkleProof(
        quads,
        32,
        Number(challenge.chunkId),
      );
      await RandomSampling.connect(publishingNode.operational).submitProof(
        challengeChunk,
        proof,
      );

      // Verify proof was counted
      expect(
        await RandomSamplingStorage.getEpochNodeValidProofsCount(
          epochToClaim,
          publishingNodeIdentityId,
        ),
      ).to.equal(1n);

      // Advance to the next proofing period
      const proofingPeriodDurationInBlocks =
        await RandomSamplingStorage.getActiveProofingPeriodDurationInBlocks();
      for (let i = 0; i < Number(proofingPeriodDurationInBlocks); i++) {
        await hre.network.provider.send('evm_mine');
      }
      await RandomSampling.connect(
        publishingNode.operational,
      ).createChallenge();
      challenge = await RandomSamplingStorage.getNodeChallenge(
        publishingNodeIdentityId,
      );
      chunks = kcTools.splitIntoChunks(quads, 32);
      challengeChunk = chunks[challenge.chunkId];
      const { proof: proof2 } = kcTools.calculateMerkleProof(
        quads,
        32,
        Number(challenge.chunkId),
      );
      await RandomSampling.connect(publishingNode.operational).submitProof(
        challengeChunk,
        proof2,
      );

      // 5. Advance time past the epoch and finalize it
      await advanceToNextEpoch(); // Advance to epoch + 1
      await advanceToNextEpoch(); // Advance to epoch + 2 to ensure epoch is finalizable

      await expect(
        RandomSampling.connect(delegatorAccount).claimRewards(
          publishingNodeIdentityId,
          epochToClaim,
        ),
      ).to.be.revertedWith('Epoch is not finalized yet');

      // Create another KC to initialize the lazy finalization
      await createKnowledgeCollection(
        kcCreator,
        publishingNode,
        publishingNodeIdentityId,
        receivingNodes,
        receivingNodesIdentityIds,
        deps,
      );

      // Check finalization (using pool 1 as per RandomSampling logic)
      expect(
        await EpochStorage.lastFinalizedEpoch(1),
        'Epoch should be finalized',
      ).to.be.gte(epochToClaim);
    });

    it('Should allow a delegator to successfully claim their rewards', async () => {
      // Arrange
      const expectedReward = await RandomSampling.connect(
        delegatorAccount,
      ).getDelegatorEpochRewardsAmount(
        publishingNodeIdentityId,
        epochToClaim,
        delegatorAccount.address,
      );
      expect(expectedReward).to.be.greaterThan(
        0n,
        'Expected reward should be positive',
      );

      const delegatorInitialBalance = await Token.balanceOf(
        delegatorAccount.address,
      );
      const stakingStorageInitialBalance = await Token.balanceOf(
        await StakingStorage.getAddress(),
      );

      // Act
      const claimTx = await RandomSampling.connect(
        delegatorAccount,
      ).claimRewards(publishingNodeIdentityId, epochToClaim);
      await claimTx.wait();

      // Assert
      // 1. Event Emission
      await expect(claimTx)
        .to.emit(RandomSampling, 'RewardsClaimed')
        .withArgs(
          publishingNodeIdentityId,
          epochToClaim,
          delegatorAccount.address,
          expectedReward,
        );

      // 2. Balance Check
      const delegatorFinalBalance = await Token.balanceOf(
        delegatorAccount.address,
      );
      const stakingStorageFinalBalance = await Token.balanceOf(
        await StakingStorage.getAddress(),
      );
      expect(delegatorFinalBalance).to.equal(
        delegatorInitialBalance + expectedReward,
      );
      expect(stakingStorageFinalBalance).to.equal(
        stakingStorageInitialBalance - expectedReward,
      );

      // 3. Claim Status Update
      // eslint-disable-next-line @typescript-eslint/no-unused-expressions
      expect(
        await RandomSamplingStorage.getEpochNodeDelegatorRewardsClaimed(
          epochToClaim,
          publishingNodeIdentityId,
          delegatorKey,
        ),
      ).to.be.true;
    });

    it('Should revert if the epoch to claim is not yet over', async () => {
      // Arrange: Need a scenario where epoch is *not* over. Let's setup again without advancing time.
      await hre.deployments.fixture(['RandomSampling']); // Redeploy for clean state relative to time
      ({
        accounts,
        IdentityStorage,
        StakingStorage,
        ProfileStorage,
        EpochStorage,
        Chronos,
        AskStorage,
        DelegatorsInfo,
        Profile,
        Hub,
        RandomSampling,
        RandomSamplingStorage,
        ParanetKnowledgeMinersRegistry,
        ParanetKnowledgeCollectionsRegistry,
        Staking,
        ShardingTableStorage,
        ShardingTable,
        ParametersStorage,
        Ask,
        Token,
        KnowledgeCollection,
      } = await loadFixture(deployRandomSamplingFixture)); // Reload all contracts

      // Redo minimal setup for node and KC within the current epoch
      publishingNode = { operational: accounts[1], admin: accounts[1] };
      delegatorAccount = accounts[2];
      deps = {
        accounts,
        Profile,
        Token,
        Staking,
        Ask,
        KnowledgeCollection,
        ParametersStorage,
        RandomSampling,
        RandomSamplingStorage,
        EpochStorage,
        Chronos,
        StakingStorage,
        IdentityStorage,
        ShardingTableStorage,
      };
      const nodeStake = await ParametersStorage.minimumStake();
      const nodeAsk = 200000000000000000n; // 0.2 TRAC ask

      ({ identityId: publishingNodeIdentityId } =
        await setupNodeWithStakeAndAsk(1, nodeStake, nodeAsk, deps));

      const receivingNodes = [];
      const receivingNodesIdentityIds = [];
      for (let i = 0; i < 5; i++) {
        const { node, identityId } = await setupNodeWithStakeAndAsk(
          i + 3,
          await ParametersStorage.minimumStake(),
          nodeAsk,
          deps,
        );
        receivingNodes.push(node);
        receivingNodesIdentityIds.push(identityId);
      }

      const kcCreator = getDefaultKCCreator(accounts);
      await createKnowledgeCollection(
        kcCreator,
        publishingNode,
        publishingNodeIdentityId,
        receivingNodes,
        receivingNodesIdentityIds,
        deps,
        merkleRoot,
        'test-operation-id',
        10,
        1000,
        10,
      );
      const currentEpoch = await Chronos.getCurrentEpoch();

      // Act & Assert
      await expect(
        RandomSampling.connect(delegatorAccount).claimRewards(
          publishingNodeIdentityId,
          currentEpoch, // Try claiming for the *current*, not-yet-over epoch
        ),
      ).to.be.revertedWith('Epoch is not over yet');
    });

    it('Should revert if rewards have already been claimed', async () => {
      // Arrange: Claim rewards once successfully first
      const expectedReward = await RandomSampling.connect(
        delegatorAccount,
      ).getDelegatorEpochRewardsAmount(
        publishingNodeIdentityId,
        epochToClaim,
        delegatorAccount.address,
      );
      expect(expectedReward).to.be.greaterThan(0n);
      await RandomSampling.connect(delegatorAccount).claimRewards(
        publishingNodeIdentityId,
        epochToClaim,
      );

      // Verify claimed status
      // eslint-disable-next-line @typescript-eslint/no-unused-expressions
      expect(
        await RandomSamplingStorage.getEpochNodeDelegatorRewardsClaimed(
          epochToClaim,
          publishingNodeIdentityId,
          delegatorKey,
        ),
      ).to.be.true;

      // Act & Assert: Try claiming again
      await expect(
        RandomSampling.connect(delegatorAccount).claimRewards(
          publishingNodeIdentityId,
          epochToClaim,
        ),
      ).to.be.revertedWith('Rewards already claimed');
    });

    it('Should revert if the delegator has no score for the given epoch (e.g., node submitted no proofs)', async () => {
      const nodeStake = await ParametersStorage.minimumStake();
      const nodeAsk = 200000000000000000n; // 0.2 TRAC ask
      const delegatorStake = nodeStake / 2n;
      ({ node: publishingNode, identityId: publishingNodeIdentityId } =
        await setupNodeWithStakeAndAsk(15, nodeStake, nodeAsk, deps));

      // Setup receiving nodes
      const receivingNodes = [];
      const receivingNodesIdentityIds = [];
      for (let i = 0; i < 5; i++) {
        const { node, identityId } = await setupNodeWithStakeAndAsk(
          i + 20,
          await ParametersStorage.minimumStake(),
          nodeAsk,
          deps,
        );
        receivingNodes.push(node);
        receivingNodesIdentityIds.push(identityId);
      }

      await Token.connect(accounts[0]).transfer(
        delegatorAccount.address,
        delegatorStake * 2n,
      );
      await Token.connect(delegatorAccount).approve(
        await Staking.getAddress(),
        delegatorStake,
      );
      await Staking.connect(delegatorAccount).stake(
        publishingNodeIdentityId,
        delegatorStake,
      );
      const kcCreator = getDefaultKCCreator(accounts);
      await createKnowledgeCollection(
        kcCreator,
        publishingNode,
        publishingNodeIdentityId,
        receivingNodes,
        receivingNodesIdentityIds,
        deps,
        merkleRoot,
        'test-operation-id',
        10,
        1000,
        10,
      );
      epochToClaim = await Chronos.getCurrentEpoch();

      // *** Crucially, DO NOT submit proof ***

      // Advance past epoch and finalize
      await advanceToNextEpoch();
      await advanceToNextEpoch();
      await createKnowledgeCollection(
        kcCreator,
        publishingNode,
        publishingNodeIdentityId,
        receivingNodes,
        receivingNodesIdentityIds,
        deps,
        merkleRoot,
        'test-operation-id',
        10,
        1000,
        10,
      );

      // Verify no proofs were counted
      expect(
        await RandomSamplingStorage.getEpochNodeValidProofsCount(
          epochToClaim,
          publishingNodeIdentityId,
        ),
      ).to.equal(0n);

      // Check expected reward is zero
      const expectedReward = await RandomSampling.connect(
        delegatorAccount,
      ).getDelegatorEpochRewardsAmount(
        publishingNodeIdentityId,
        epochToClaim,
        delegatorAccount.address,
      );
      expect(expectedReward).to.equal(0n);

      // Act & Assert
      await expect(
        RandomSampling.connect(delegatorAccount).claimRewards(
          publishingNodeIdentityId,
          epochToClaim,
        ),
      ).to.be.revertedWith('Delegator has no score for the given epoch');
    });

    it('Should calculate zero rewards if the total reward pool for the epoch was zero', async () => {
      const nodeStake = await ParametersStorage.minimumStake();
      const nodeAsk = 200000000000000000n;
      const delegatorStake = nodeStake / 2n;
    
      ({ node: publishingNode, identityId: publishingNodeIdentityId } =
        await setupNodeWithStakeAndAsk(15, nodeStake, nodeAsk, deps));
    
      const receivingNodes = [];
      const receivingNodesIdentityIds = [];
      for (let i = 0; i < 5; i++) {
        const { node, identityId } = await setupNodeWithStakeAndAsk(
          i + 20,
          await ParametersStorage.minimumStake(),
          nodeAsk,
          deps,
        );
        receivingNodes.push(node);
        receivingNodesIdentityIds.push(identityId);
      }
    
      await Token.connect(accounts[0]).transfer(
        delegatorAccount.address,
        delegatorStake * 2n,
      );
      await Token.connect(delegatorAccount).approve(
        await Staking.getAddress(),
        delegatorStake,
      );
      await Staking.connect(delegatorAccount).stake(
        publishingNodeIdentityId,
        delegatorStake,
      );
    
      const kcCreator = getDefaultKCCreator(accounts);
    
      // ✅ Let it compute merkleRoot and use internal quads
      await createKnowledgeCollection(
        kcCreator,
        publishingNode,
        publishingNodeIdentityId,
        receivingNodes,
        receivingNodesIdentityIds,
        deps,
        undefined, // Don't pass quads or merkleRoot manually!
        'test-operation-id',
        10,
        1000,
        10,
        ethers.parseEther('100'),
      );
    
      epochToClaim = await Chronos.getCurrentEpoch();
    
      // ✅ DO NOT submit any proof
    
      await advanceToNextEpoch();
      await advanceToNextEpoch();
    
      await createKnowledgeCollection(
        kcCreator,
        publishingNode,
        publishingNodeIdentityId,
        receivingNodes,
        receivingNodesIdentityIds,
        deps,
        undefined, // Still let it handle internally
        'test-operation-id-2',
        10,
        1000,
        10,
        ethers.parseEther('100'),
      );
    
      const reward = await RandomSampling.connect(delegatorAccount)
        .getDelegatorEpochRewardsAmount(publishingNodeIdentityId, epochToClaim);
      expect(reward).to.equal(0n);
    
      await expect(
        RandomSampling.connect(delegatorAccount).claimRewards(
          publishingNodeIdentityId,
          epochToClaim,
        ),
      ).to.be.revertedWith('Delegator has no score for the given epoch');
    });


    it('Should calculate zero rewards if allExpectedEpochProofsCount is zero', async () => {
      const nodeStake = await ParametersStorage.minimumStake();
      const nodeAsk = 200000000000000000n;
      const delegatorStake = nodeStake / 2n;
    
      ({ node: publishingNode, identityId: publishingNodeIdentityId } =
        await setupNodeWithStakeAndAsk(15, nodeStake, nodeAsk, deps));
    
      const receivingNodes = [];
      const receivingNodesIdentityIds = [];
      for (let i = 0; i < 5; i++) {
        const { node, identityId } = await setupNodeWithStakeAndAsk(
          i + 20,
          await ParametersStorage.minimumStake(),
          nodeAsk,
          deps,
        );
        receivingNodes.push(node);
        receivingNodesIdentityIds.push(identityId);
      }
    
      await Token.connect(accounts[0]).transfer(
        delegatorAccount.address,
        delegatorStake * 2n,
      );
      await Token.connect(delegatorAccount).approve(
        await Staking.getAddress(),
        delegatorStake,
      );
      await Staking.connect(delegatorAccount).stake(
        publishingNodeIdentityId,
        delegatorStake,
      );
    
      const kcCreator = getDefaultKCCreator(accounts);
    
      // ✅ Let KC creator compute merkleRoot and quads internally
      await createKnowledgeCollection(
        kcCreator,
        publishingNode,
        publishingNodeIdentityId,
        receivingNodes,
        receivingNodesIdentityIds,
        deps,
        undefined,
        'test-operation-id',
        10,
        1000,
        10,
        ethers.parseEther('100'),
      );
    
      epochToClaim = await Chronos.getCurrentEpoch();
    
      // ✅ DO NOT submit any proof
    
      await advanceToNextEpoch();
      await advanceToNextEpoch();
    
      await createKnowledgeCollection(
        kcCreator,
        publishingNode,
        publishingNodeIdentityId,
        receivingNodes,
        receivingNodesIdentityIds,
        deps,
        undefined,
        'test-operation-id-2',
        10,
        1000,
        10,
        ethers.parseEther('100'),
      );
    
      const expectedReward = await RandomSampling.connect(
        delegatorAccount,
      ).getDelegatorEpochRewardsAmount(publishingNodeIdentityId, epochToClaim);
      expect(expectedReward).to.equal(0n);
    
      await expect(
        RandomSampling.connect(delegatorAccount).claimRewards(
          publishingNodeIdentityId,
          epochToClaim,
        ),
      ).to.be.revertedWith('Delegator has no score for the given epoch');
    });


    it.only('Should handle multiple nodes and delegators correctly', async () => {
      /* ───────────────────────────────────────
       * 0.  SET-UP: 2 publisher nodes + 2 + 2 delegators
       * ─────────────────────────────────────── */
      const minStake = await ParametersStorage.minimumStake();
      const askValue = 250n;
      const deps     = { accounts, Profile, Token, Staking, Ask, KnowledgeCollection };
    
      /* ►  Node A  –  stake = 3 × minStake */
      const { node: nodeA, identityId: idA } =
            await setupNodeWithStakeAndAsk(10, minStake * 3n, askValue, deps);
    
      /* ►  Node B  –  stake = 2 × minStake */
      const { node: nodeB, identityId: idB } =
            await setupNodeWithStakeAndAsk(14, minStake * 2n, askValue, deps);
    
      /* Delegators & their stakes */
      const [delegA1, delegA2] = [accounts[20], accounts[21]];
      const [delegB1, delegB2] = [accounts[22], accounts[23]];
    
      const stakePairs: [SignerWithAddress, bigint, number][] = [
        [delegA1, (minStake * 3n) * 3n / 4n , idA],   // 75 % of node A stake
        [delegA2, (minStake * 3n) / 10n     , idA],   // 10 %
        [delegB1, (minStake * 2n) * 2n / 3n , idB],   // 66 % of node B stake
        [delegB2, (minStake * 2n) / 6n      , idB],   // 16 %
      ];
    
      for (const [deleg, amt, nId] of stakePairs) {
        await Token.connect(accounts[0]).transfer(deleg.address, amt * 2n);
        await Token.connect(deleg).approve(await Staking.getAddress(), amt);
        await Staking.connect(deleg).stake(nId, amt);
      }
    
      /* ───────────────────────────────────────
       * 1.  Two knowledge-collections (one per node)
       * ─────────────────────────────────────── */
      const kcCreator  = getDefaultKCCreator(accounts);
      const receivers  = getDefaultReceivingNodes(accounts).map((node, i) => ({
        operational: accounts[30 + i * 2],
        admin: accounts[31 + i * 2]
      }));
      const recvIds    = (await createProfiles(Profile, receivers))
                           .map(p => Number(p.identityId));
      const KC_FEE     = ethers.parseEther('500');

      // Create first KC with its own Merkle root
      const merkleRootA = kcTools.calculateMerkleRoot(quads, 32);
      await createKnowledgeCollection(
        kcCreator, nodeA, idA, receivers, recvIds,
        { KnowledgeCollection: deps.KnowledgeCollection, Token: deps.Token },
        merkleRootA, 'kc-A', 10, 1000, 3, KC_FEE,
      );

      // Create second KC with its own Merkle root
      const merkleRootB = kcTools.calculateMerkleRoot(quads, 32);
      await createKnowledgeCollection(
        kcCreator, nodeB, idB, receivers, recvIds,
        { KnowledgeCollection: deps.KnowledgeCollection, Token: deps.Token },
        merkleRootB, 'kc-B', 10, 1000, 3, KC_FEE,
      );

      /* ───────────────────────────────────────
       * 2.  Proofs – W2 мора бити ≥ 2 ⇒ сваком чвору 2 пруфа
       * ─────────────────────────────────────── */
      const chunks = kcTools.splitIntoChunks(quads, 32);
      const solveOnce = async (node: any, id: bigint, root: string) => {
        console.log(`\nSolving challenge for node ${id}:`);
        await RandomSampling.connect(node.operational).createChallenge();
        const ch = await RandomSamplingStorage.getNodeChallenge(id);
        console.log('Challenge details:', {
          nodeId: id.toString(),
          kcId: ch.knowledgeCollectionId.toString(),
          chunkId: ch.chunkId.toString(),
          epoch: ch.epoch.toString()
        });

        const { proof } = kcTools.calculateMerkleProof(quads, 32, Number(ch.chunkId));
        const challengeChunk = chunks[ch.chunkId];
        console.log('Proof details:', {
          merkleRoot: root,
          chunkData: challengeChunk,
          proofLength: proof.length
        });

        await RandomSampling.connect(node.operational)
             .submitProof(chunks[ch.chunkId], proof);
        console.log('Proof submitted successfully');
      };

      // Node A → 2 proofs
      console.log('\n=== Node A Proofs ===');
      await solveOnce(nodeA, BigInt(idA), merkleRootA);
      let pp = await RandomSamplingStorage.getActiveProofingPeriodDurationInBlocks();
      for (let i = 0; i < Number(pp); i++) await hre.network.provider.send('evm_mine');
      await solveOnce(nodeA, BigInt(idA), merkleRootA);

      // Node B → 2 proofs
      console.log('\n=== Node B Proofs ===');
      await solveOnce(nodeB, BigInt(idB), merkleRootB);
      pp = await RandomSamplingStorage.getActiveProofingPeriodDurationInBlocks();
      for (let i = 0; i < Number(pp); i++) await hre.network.provider.send('evm_mine');
      await solveOnce(nodeB, BigInt(idB), merkleRootB);
    
      /* ───────────────────────────────────────
       * 3.  Finalize the epoch (lazy finalisation trick)
       * ─────────────────────────────────────── */
      const epoch0 = await Chronos.getCurrentEpoch();
      const hopEpoch = async () => {
        const t  = await Chronos.timeUntilNextEpoch();
        const bt = await RandomSampling.avgBlockTimeInSeconds();
        const n  = t > 0n ? Number(t / BigInt(bt)) + 2 : 2;
        for (let i = 0; i < n; i++) await hre.network.provider.send('evm_mine');
      };
      await hopEpoch();          // → E+1
      await hopEpoch();          // → E+2
    
      // dummy KC to trigger lazy-finalise pool 1
      await createKnowledgeCollection(
        kcCreator, nodeA, idA, receivers, recvIds,
        { KnowledgeCollection: deps.KnowledgeCollection, Token: deps.Token },
        merkleRoot, 'dummy', 10, 1000, 2, KC_FEE,
      );
      expect(await EpochStorage.lastFinalizedEpoch(1)).to.be.gte(epoch0);
    
      /* ───────────────────────────────────────
       * 4.  Snapshot expected rewards & pre-balances
       * ─────────────────────────────────────── */
      type Info = { exp: bigint; before: bigint };
      const map = new Map<string, Info>();
    
      for (const [deleg, , nId] of stakePairs) {
        const exp = await RandomSampling.connect(deleg)
                        .getDelegatorEpochRewardsAmount(nId, epoch0);
        expect(exp, 'each delegator gets > 0').to.be.gt(0n);
        const before = await Token.balanceOf(deleg.address);
        map.set(deleg.address, { exp, before });
      }
      const stakingBefore = await Token.balanceOf(await StakingStorage.getAddress());
    
      /* ───────────────────────────────────────
       * 5.  Claim rewards & event / balance checks
       * ─────────────────────────────────────── */
      for (const [deleg, , nId] of stakePairs) {
        const { exp } = map.get(deleg.address)!;
        const tx = await RandomSampling.connect(deleg).claimRewards(nId, epoch0);
        await expect(tx)
          .to.emit(RandomSampling, 'RewardsClaimed')
          .withArgs(nId, epoch0, deleg.address, exp);
      }
    
      /* ───────────────────────────────────────
       * 6.  Post-balances + double claim guard
       * ─────────────────────────────────────── */
      for (const [deleg] of stakePairs) {
        const { exp, before } = map.get(deleg.address)!;
        const after = await Token.balanceOf(deleg.address);
        expect(after).to.equal(before + exp);
    
        // already claimed ⇒ revert
        await expect(
          RandomSampling.connect(deleg).claimRewards(idA, epoch0),
        ).to.be.reverted;
      }
    
      const stakingAfter = await Token.balanceOf(await StakingStorage.getAddress());
      const totalPaid    = [...map.values()].reduce((s, { exp }) => s + exp, 0n);
      expect(stakingBefore - stakingAfter).to.equal(totalPaid);
    
      /* Negative path: delegator claims on a node it didn't delegate to */
      await expect(
        RandomSampling.connect(delegA1).claimRewards(idB, epoch0),
      ).to.be.revertedWith('Delegator has no score for the given epoch');
    });
    


  });

<<<<<<< HEAD

=======
  describe('Delegator rewards', () => {
    it('Should revert if allNodesEpochScore is 0 for the given epoch', async () => {
      const testIdentityId = 1;
      const testEpoch = 1;
      const testDelegator = accounts[1].address;

      await expect(
        RandomSampling.getDelegatorEpochRewardsAmount(
          testIdentityId,
          testEpoch,
          testDelegator,
        ),
      ).to.be.revertedWith(
        'None of the nodes have any score for the given epoch. Cannot calculate rewards.',
      );
    });
  });
>>>>>>> 29b91ce9
});<|MERGE_RESOLUTION|>--- conflicted
+++ resolved
@@ -3199,25 +3199,5 @@
 
   });
 
-<<<<<<< HEAD
-
-=======
-  describe('Delegator rewards', () => {
-    it('Should revert if allNodesEpochScore is 0 for the given epoch', async () => {
-      const testIdentityId = 1;
-      const testEpoch = 1;
-      const testDelegator = accounts[1].address;
-
-      await expect(
-        RandomSampling.getDelegatorEpochRewardsAmount(
-          testIdentityId,
-          testEpoch,
-          testDelegator,
-        ),
-      ).to.be.revertedWith(
-        'None of the nodes have any score for the given epoch. Cannot calculate rewards.',
-      );
-    });
-  });
->>>>>>> 29b91ce9
+
 });