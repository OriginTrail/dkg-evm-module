import { SignerWithAddress } from '@nomicfoundation/hardhat-ethers/signers';
import { ethers, getBytes } from 'ethers';
import { HexString } from 'ethers/lib.commonjs/utils/data';

import { KCSignaturesData, NodeAccounts } from './types';
import { KnowledgeCollection, Token } from '../../typechain';

export async function signMessage(
  signer: SignerWithAddress,
  messageHash: string | Uint8Array,
) {
  const packedMessage = getBytes(messageHash);
  const signature = await signer.signMessage(packedMessage);
  const { v, r, s } = ethers.Signature.from(signature);
  const vsValue = BigInt(s) | ((BigInt(v) - BigInt(27)) << BigInt(255));
  const vs = ethers.zeroPadValue(ethers.toBeHex(vsValue), 32);
  return { r, vs };
}

export async function getKCSignaturesData(
  publishingNode: NodeAccounts,
  publisherIdentityId: number,
  receivingNodes: NodeAccounts[],
  merkleRoot: HexString = ethers.keccak256(
    ethers.toUtf8Bytes('test-merkle-root'),
  ),
): Promise<KCSignaturesData> {
  const publisherMessageHash = ethers.solidityPackedKeccak256(
    ['uint72', 'bytes32'],
    [publisherIdentityId, merkleRoot],
  );

  const { r: publisherR, vs: publisherVS } = await signMessage(
    publishingNode.operational,
    publisherMessageHash,
  );

  const receiverRs = [];
  const receiverVSs = [];
  for (const node of receivingNodes) {
    const { r: receiverR, vs: receiverVS } = await signMessage(
      node.operational,
      merkleRoot,
    );
    receiverRs.push(receiverR);
    receiverVSs.push(receiverVS);
  }

  return {
    merkleRoot,
    publisherR,
    publisherVS,
    receiverRs,
    receiverVSs,
  };
}

export async function createKnowledgeCollection(
  kcCreator: SignerWithAddress,
  publishingNode: NodeAccounts,
  publishingNodeIdentityId: number,
  receivingNodes: NodeAccounts[],
  receivingNodesIdentityIds: number[],
  contracts: {
    KnowledgeCollection: KnowledgeCollection;
    Token: Token;
  },
  merkleRoot: HexString = ethers.keccak256(
    ethers.toUtf8Bytes('test-merkle-root'),
  ),
  publishOperationId: string = 'test-operation-id',
  knowledgeAssetsAmount: number = 10,
  byteSize: number = 1000,
  epochs: number = 2,
  tokenAmount: bigint = ethers.parseEther('100'),
  isImmutable: boolean = false,
  paymaster: string = ethers.ZeroAddress,
) {
  const signaturesData = await getKCSignaturesData(
    publishingNode,
    publishingNodeIdentityId,
    receivingNodes,
    merkleRoot,
  );

  // Approve tokens
  await contracts.Token.connect(kcCreator).increaseAllowance(
    contracts.KnowledgeCollection.getAddress(),
    tokenAmount,
  );

  // Create knowledge collection
  const tx = await contracts.KnowledgeCollection.connect(
    kcCreator,
  ).createKnowledgeCollection(
    publishOperationId,
    signaturesData.merkleRoot,
    knowledgeAssetsAmount,
    byteSize,
    epochs,
    tokenAmount,
    isImmutable,
    paymaster,
    publishingNodeIdentityId,
    signaturesData.publisherR,
    signaturesData.publisherVS,
    receivingNodesIdentityIds,
    signaturesData.receiverRs,
    signaturesData.receiverVSs,
  );

  const receipt = await tx.wait();
  const collectionId = Number(receipt!.logs[2].topics[1]);

  return { tx, receipt, collectionId };
<<<<<<< HEAD
}

export async function createProfilesAndKC(
  kcCreator: SignerWithAddress,
  publishingNode: NodeAccounts,
  receivingNodes: NodeAccounts[],
  contracts: {
    Profile: Profile;
    KnowledgeCollection: KnowledgeCollection;
    Token: Token;
  },
  merkleRoot: HexString = ethers.keccak256(
    ethers.toUtf8Bytes('test-merkle-root'),
  ),
) {
  const { identityId: publishingNodeIdentityId } = await createProfile(
    contracts.Profile,
    publishingNode,
  );
  const receivingNodesIdentityIds = (
    await createProfiles(contracts.Profile, receivingNodes)
  ).map((p) => p.identityId);

  // Create knowledge collection
  const signaturesData = await getKCSignaturesData(
    publishingNode,
    publishingNodeIdentityId,
    receivingNodes,
    merkleRoot,
  );
  const { collectionId } = await createKnowledgeCollection(
    kcCreator,
    publishingNodeIdentityId,
    receivingNodesIdentityIds,
    signaturesData,
    contracts,
  );

  return {
    publishingNode,
    publishingNodeIdentityId,
    receivingNodes,
    receivingNodesIdentityIds,
    kcCreator,
    collectionId,
  };
=======
>>>>>>> 97e1e0ee
}<|MERGE_RESOLUTION|>--- conflicted
+++ resolved
@@ -113,53 +113,4 @@
   const collectionId = Number(receipt!.logs[2].topics[1]);
 
   return { tx, receipt, collectionId };
-<<<<<<< HEAD
-}
-
-export async function createProfilesAndKC(
-  kcCreator: SignerWithAddress,
-  publishingNode: NodeAccounts,
-  receivingNodes: NodeAccounts[],
-  contracts: {
-    Profile: Profile;
-    KnowledgeCollection: KnowledgeCollection;
-    Token: Token;
-  },
-  merkleRoot: HexString = ethers.keccak256(
-    ethers.toUtf8Bytes('test-merkle-root'),
-  ),
-) {
-  const { identityId: publishingNodeIdentityId } = await createProfile(
-    contracts.Profile,
-    publishingNode,
-  );
-  const receivingNodesIdentityIds = (
-    await createProfiles(contracts.Profile, receivingNodes)
-  ).map((p) => p.identityId);
-
-  // Create knowledge collection
-  const signaturesData = await getKCSignaturesData(
-    publishingNode,
-    publishingNodeIdentityId,
-    receivingNodes,
-    merkleRoot,
-  );
-  const { collectionId } = await createKnowledgeCollection(
-    kcCreator,
-    publishingNodeIdentityId,
-    receivingNodesIdentityIds,
-    signaturesData,
-    contracts,
-  );
-
-  return {
-    publishingNode,
-    publishingNodeIdentityId,
-    receivingNodes,
-    receivingNodesIdentityIds,
-    kcCreator,
-    collectionId,
-  };
-=======
->>>>>>> 97e1e0ee
 }