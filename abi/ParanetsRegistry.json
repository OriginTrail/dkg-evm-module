[
  {
    "inputs": [
      {
        "internalType": "address",
        "name": "hubAddress",
        "type": "address"
      }
    ],
    "stateMutability": "nonpayable",
    "type": "constructor"
  },
  {
    "inputs": [
      {
        "internalType": "bytes32",
        "name": "paranetId",
        "type": "bytes32"
      },
      {
        "internalType": "uint96",
        "name": "addedKnowledgeValue",
        "type": "uint96"
      }
    ],
    "name": "addCumulativeKnowledgeValue",
    "outputs": [],
    "stateMutability": "nonpayable",
    "type": "function"
  },
  {
    "inputs": [
      {
        "internalType": "bytes32",
        "name": "paranetId",
        "type": "bytes32"
      },
      {
        "internalType": "uint72",
        "name": "identityId",
        "type": "uint72"
      }
    ],
    "name": "addCuratedNode",
    "outputs": [],
    "stateMutability": "nonpayable",
    "type": "function"
  },
  {
    "inputs": [
      {
        "internalType": "bytes32",
        "name": "paranetId",
        "type": "bytes32"
      },
      {
        "internalType": "bytes32",
        "name": "knowledgeAssetId",
        "type": "bytes32"
      }
    ],
    "name": "addKnowledgeAsset",
    "outputs": [],
    "stateMutability": "nonpayable",
    "type": "function"
  },
  {
    "inputs": [
      {
        "internalType": "bytes32",
        "name": "paranetId",
        "type": "bytes32"
      },
      {
        "internalType": "address",
        "name": "knowledgeMinerAddress",
        "type": "address"
      }
    ],
    "name": "addKnowledgeMiner",
    "outputs": [],
    "stateMutability": "nonpayable",
    "type": "function"
  },
  {
    "inputs": [
      {
        "internalType": "bytes32",
        "name": "paranetId",
        "type": "bytes32"
      },
      {
        "internalType": "uint72",
        "name": "identityId",
        "type": "uint72"
      },
      {
        "internalType": "enum ParanetStructs.RequestStatus",
        "name": "status",
        "type": "uint8"
      }
    ],
    "name": "addNodeJoinRequest",
    "outputs": [],
    "stateMutability": "nonpayable",
    "type": "function"
  },
  {
    "inputs": [
      {
        "internalType": "bytes32",
        "name": "paranetId",
        "type": "bytes32"
      },
      {
        "internalType": "bytes32",
        "name": "serviceId",
        "type": "bytes32"
      }
    ],
    "name": "addService",
    "outputs": [],
    "stateMutability": "nonpayable",
    "type": "function"
  },
  {
    "inputs": [
      {
        "internalType": "bytes32",
        "name": "paranetId",
        "type": "bytes32"
      }
    ],
    "name": "deleteParanet",
    "outputs": [],
    "stateMutability": "nonpayable",
    "type": "function"
  },
  {
    "inputs": [
      {
        "internalType": "bytes32",
        "name": "paranetId",
        "type": "bytes32"
      }
    ],
    "name": "getAllIncentivesPools",
    "outputs": [
      {
        "components": [
          {
            "internalType": "string",
            "name": "name",
            "type": "string"
          },
          {
            "internalType": "address",
            "name": "addr",
            "type": "address"
          }
        ],
        "internalType": "struct UnorderedNamedContractDynamicSetStructs.Contract[]",
        "name": "",
        "type": "tuple[]"
      }
    ],
    "stateMutability": "view",
    "type": "function"
  },
  {
    "inputs": [
      {
        "internalType": "bytes32",
        "name": "paranetId",
        "type": "bytes32"
      }
    ],
    "name": "getCumulativeKnowledgeValue",
    "outputs": [
      {
        "internalType": "uint96",
        "name": "",
        "type": "uint96"
      }
    ],
    "stateMutability": "view",
    "type": "function"
  },
  {
    "inputs": [
      {
        "internalType": "bytes32",
        "name": "paranetId",
        "type": "bytes32"
      }
    ],
    "name": "getCuratedNodes",
    "outputs": [
      {
        "internalType": "uint72[]",
        "name": "",
        "type": "uint72[]"
      }
    ],
    "stateMutability": "view",
    "type": "function"
  },
  {
    "inputs": [
      {
        "internalType": "bytes32",
        "name": "paranetId",
        "type": "bytes32"
      }
    ],
    "name": "getCuratedNodesCount",
    "outputs": [
      {
        "internalType": "uint256",
        "name": "",
        "type": "uint256"
      }
    ],
    "stateMutability": "view",
    "type": "function"
  },
  {
    "inputs": [
      {
        "internalType": "bytes32",
        "name": "paranetId",
        "type": "bytes32"
      }
    ],
    "name": "getDescription",
    "outputs": [
      {
        "internalType": "string",
        "name": "",
        "type": "string"
      }
    ],
    "stateMutability": "view",
    "type": "function"
  },
  {
    "inputs": [
      {
        "internalType": "bytes32",
        "name": "paranetId",
        "type": "bytes32"
      },
      {
        "internalType": "string",
        "name": "incentivesPoolType",
        "type": "string"
      }
    ],
    "name": "getIncentivesPoolAddress",
    "outputs": [
      {
        "internalType": "address",
        "name": "",
        "type": "address"
      }
    ],
    "stateMutability": "view",
    "type": "function"
  },
  {
    "inputs": [
      {
        "internalType": "bytes32",
        "name": "paranetId",
        "type": "bytes32"
      }
    ],
    "name": "getKnowledgeAssets",
    "outputs": [
      {
        "internalType": "bytes32[]",
        "name": "",
        "type": "bytes32[]"
      }
    ],
    "stateMutability": "view",
    "type": "function"
  },
  {
    "inputs": [
      {
        "internalType": "bytes32",
        "name": "paranetId",
        "type": "bytes32"
      }
    ],
    "name": "getKnowledgeAssetsAccessPolicy",
    "outputs": [
      {
        "internalType": "enum ParanetStructs.KnowledgeAssetsAccessPolicy",
        "name": "",
        "type": "uint8"
      }
    ],
    "stateMutability": "view",
    "type": "function"
  },
  {
    "inputs": [
      {
        "internalType": "bytes32",
        "name": "paranetId",
        "type": "bytes32"
      }
    ],
    "name": "getKnowledgeAssetsCount",
    "outputs": [
      {
        "internalType": "uint256",
        "name": "",
        "type": "uint256"
      }
    ],
    "stateMutability": "view",
    "type": "function"
  },
  {
    "inputs": [
      {
        "internalType": "bytes32",
        "name": "paranetId",
        "type": "bytes32"
      },
      {
        "internalType": "bytes32",
        "name": "knowledgeAssetId",
        "type": "bytes32"
      },
      {
        "internalType": "uint256",
        "name": "limit",
        "type": "uint256"
      }
    ],
    "name": "getKnowledgeAssetsStartingFromKnowledgeAssetId",
    "outputs": [
      {
        "internalType": "bytes32[]",
        "name": "",
        "type": "bytes32[]"
      }
    ],
    "stateMutability": "view",
    "type": "function"
  },
  {
    "inputs": [
      {
        "internalType": "bytes32",
        "name": "paranetId",
        "type": "bytes32"
      },
      {
        "internalType": "uint256",
        "name": "offset",
        "type": "uint256"
      },
      {
        "internalType": "uint256",
        "name": "limit",
        "type": "uint256"
      }
    ],
    "name": "getKnowledgeAssetsWithPagination",
    "outputs": [
      {
        "internalType": "bytes32[]",
        "name": "",
        "type": "bytes32[]"
      }
    ],
    "stateMutability": "view",
    "type": "function"
  },
  {
    "inputs": [
      {
        "internalType": "bytes32",
        "name": "paranetId",
        "type": "bytes32"
      }
    ],
    "name": "getKnowledgeMiners",
    "outputs": [
      {
        "internalType": "address[]",
        "name": "",
        "type": "address[]"
      }
    ],
    "stateMutability": "view",
    "type": "function"
  },
  {
    "inputs": [
      {
        "internalType": "bytes32",
        "name": "paranetId",
        "type": "bytes32"
      }
    ],
    "name": "getKnowledgeMinersCount",
    "outputs": [
      {
        "internalType": "uint256",
        "name": "",
        "type": "uint256"
      }
    ],
    "stateMutability": "view",
    "type": "function"
  },
  {
    "inputs": [
      {
        "internalType": "bytes32",
        "name": "paranetId",
        "type": "bytes32"
      },
      {
        "internalType": "uint72",
        "name": "identityId",
        "type": "uint72"
      }
    ],
    "name": "getLatestNodeJoinRequest",
    "outputs": [
      {
        "components": [
          {
            "internalType": "uint72",
            "name": "identityId",
            "type": "uint72"
          },
          {
            "internalType": "enum ParanetStructs.RequestStatus",
            "name": "status",
            "type": "uint8"
          }
        ],
        "internalType": "struct ParanetStructs.ParanetNodeJoinRequest",
        "name": "",
        "type": "tuple"
      }
    ],
    "stateMutability": "view",
    "type": "function"
  },
  {
    "inputs": [
      {
        "internalType": "bytes32",
        "name": "paranetId",
        "type": "bytes32"
      }
    ],
    "name": "getMinersAccessPolicy",
    "outputs": [
      {
        "internalType": "enum ParanetStructs.MinersAccessPolicy",
        "name": "",
        "type": "uint8"
      }
    ],
    "stateMutability": "view",
    "type": "function"
  },
  {
    "inputs": [
      {
        "internalType": "bytes32",
        "name": "paranetId",
        "type": "bytes32"
      }
    ],
    "name": "getMinersAccessPolicy",
    "outputs": [
      {
        "internalType": "enum ParanetStructs.AccessPolicy",
        "name": "",
        "type": "uint8"
      }
    ],
    "stateMutability": "view",
    "type": "function"
  },
  {
    "inputs": [
      {
        "internalType": "bytes32",
        "name": "paranetId",
        "type": "bytes32"
      }
    ],
    "name": "getName",
    "outputs": [
      {
        "internalType": "string",
        "name": "",
        "type": "string"
      }
    ],
    "stateMutability": "view",
    "type": "function"
  },
  {
    "inputs": [
      {
        "internalType": "bytes32",
        "name": "paranetId",
        "type": "bytes32"
      },
      {
        "internalType": "uint72",
        "name": "identityId",
        "type": "uint72"
      },
      {
        "internalType": "uint256",
        "name": "index",
        "type": "uint256"
      }
    ],
    "name": "getNodeJoinRequest",
    "outputs": [
      {
        "components": [
          {
            "internalType": "uint72",
            "name": "identityId",
            "type": "uint72"
          },
          {
            "internalType": "enum ParanetStructs.RequestStatus",
            "name": "status",
            "type": "uint8"
          }
        ],
        "internalType": "struct ParanetStructs.ParanetNodeJoinRequest",
        "name": "",
        "type": "tuple"
      }
    ],
    "stateMutability": "view",
    "type": "function"
  },
  {
    "inputs": [
      {
        "internalType": "bytes32",
        "name": "paranetId",
        "type": "bytes32"
      },
      {
        "internalType": "uint72",
        "name": "identityId",
        "type": "uint72"
      }
    ],
    "name": "getNodeJoinRequests",
    "outputs": [
      {
        "components": [
          {
            "internalType": "uint72",
            "name": "identityId",
            "type": "uint72"
          },
          {
            "internalType": "enum ParanetStructs.RequestStatus",
            "name": "status",
            "type": "uint8"
          }
        ],
        "internalType": "struct ParanetStructs.ParanetNodeJoinRequest[]",
        "name": "",
        "type": "tuple[]"
      }
    ],
    "stateMutability": "view",
    "type": "function"
  },
  {
    "inputs": [
      {
        "internalType": "bytes32",
        "name": "paranetId",
        "type": "bytes32"
      },
      {
        "internalType": "uint72",
        "name": "identityId",
        "type": "uint72"
      }
    ],
    "name": "getNodeJoinRequestsCount",
    "outputs": [
      {
        "internalType": "uint256",
        "name": "",
        "type": "uint256"
      }
    ],
    "stateMutability": "view",
    "type": "function"
  },
  {
    "inputs": [
      {
        "internalType": "bytes32",
        "name": "paranetId",
        "type": "bytes32"
      }
    ],
    "name": "getNodesAccessPolicy",
    "outputs": [
      {
        "internalType": "enum ParanetStructs.NodesAccessPolicy",
        "name": "",
        "type": "uint8"
      }
    ],
    "stateMutability": "view",
    "type": "function"
  },
  {
    "inputs": [
      {
        "internalType": "bytes32",
        "name": "paranetId",
        "type": "bytes32"
      }
    ],
    "name": "getNodesAccessPolicy",
    "outputs": [
      {
        "internalType": "enum ParanetStructs.AccessPolicy",
        "name": "",
        "type": "uint8"
      }
    ],
    "stateMutability": "view",
    "type": "function"
  },
  {
    "inputs": [
      {
        "internalType": "bytes32",
        "name": "paranetId",
        "type": "bytes32"
      }
    ],
    "name": "getParanetKnowledgeAssetLocator",
    "outputs": [
      {
        "internalType": "address",
        "name": "",
        "type": "address"
      },
      {
        "internalType": "uint256",
        "name": "",
        "type": "uint256"
      }
    ],
    "stateMutability": "view",
    "type": "function"
  },
  {
    "inputs": [
      {
        "internalType": "bytes32",
        "name": "paranetId",
        "type": "bytes32"
      }
    ],
    "name": "getParanetMetadata",
    "outputs": [
      {
        "components": [
          {
            "internalType": "address",
            "name": "paranetKAStorageContract",
            "type": "address"
          },
          {
            "internalType": "uint256",
            "name": "paranetKATokenId",
            "type": "uint256"
          },
          {
            "internalType": "string",
            "name": "name",
            "type": "string"
          },
          {
            "internalType": "string",
            "name": "description",
            "type": "string"
          },
          {
<<<<<<< HEAD
            "internalType": "enum ParanetStructs.AccessPolicy",
=======
            "internalType": "enum ParanetStructs.NodesAccessPolicy",
>>>>>>> 04b43225
            "name": "nodesAccessPolicy",
            "type": "uint8"
          },
          {
<<<<<<< HEAD
            "internalType": "enum ParanetStructs.AccessPolicy",
=======
            "internalType": "enum ParanetStructs.MinersAccessPolicy",
>>>>>>> 04b43225
            "name": "minersAccessPolicy",
            "type": "uint8"
          },
          {
<<<<<<< HEAD
=======
            "internalType": "enum ParanetStructs.KnowledgeAssetsAccessPolicy",
            "name": "knowledgeAssetsAccessPolicy",
            "type": "uint8"
          },
          {
>>>>>>> 04b43225
            "internalType": "uint96",
            "name": "cumulativeKnowledgeValue",
            "type": "uint96"
          }
        ],
        "internalType": "struct ParanetStructs.ParanetMetadata",
        "name": "",
        "type": "tuple"
      }
    ],
    "stateMutability": "view",
    "type": "function"
  },
  {
    "inputs": [
      {
        "internalType": "bytes32",
        "name": "paranetId",
        "type": "bytes32"
      }
    ],
    "name": "getServices",
    "outputs": [
      {
        "internalType": "bytes32[]",
        "name": "",
        "type": "bytes32[]"
      }
    ],
    "stateMutability": "view",
    "type": "function"
  },
  {
    "inputs": [
      {
        "internalType": "bytes32",
        "name": "paranetId",
        "type": "bytes32"
      }
    ],
    "name": "getServicesCount",
    "outputs": [
      {
        "internalType": "uint256",
        "name": "",
        "type": "uint256"
      }
    ],
    "stateMutability": "view",
    "type": "function"
  },
  {
    "inputs": [
      {
        "internalType": "bytes32",
        "name": "paranetId",
        "type": "bytes32"
      },
      {
        "internalType": "address",
        "name": "incentivesPoolAddress",
        "type": "address"
      }
    ],
    "name": "hasIncentivesPoolByAddress",
    "outputs": [
      {
        "internalType": "bool",
        "name": "",
        "type": "bool"
      }
    ],
    "stateMutability": "view",
    "type": "function"
  },
  {
    "inputs": [
      {
        "internalType": "bytes32",
        "name": "paranetId",
        "type": "bytes32"
      },
      {
        "internalType": "string",
        "name": "incentivesPoolType",
        "type": "string"
      }
    ],
    "name": "hasIncentivesPoolByType",
    "outputs": [
      {
        "internalType": "bool",
        "name": "",
        "type": "bool"
      }
    ],
    "stateMutability": "view",
    "type": "function"
  },
  {
    "inputs": [],
    "name": "hub",
    "outputs": [
      {
        "internalType": "contract HubV2",
        "name": "",
        "type": "address"
      }
    ],
    "stateMutability": "view",
    "type": "function"
  },
  {
    "inputs": [
      {
        "internalType": "bytes32",
        "name": "paranetId",
        "type": "bytes32"
      },
      {
        "internalType": "uint72",
        "name": "identityId",
        "type": "uint72"
      }
    ],
    "name": "isCuratedNode",
    "outputs": [
      {
        "internalType": "bool",
        "name": "",
        "type": "bool"
      }
    ],
    "stateMutability": "view",
    "type": "function"
  },
  {
    "inputs": [
      {
        "internalType": "bytes32",
        "name": "paranetId",
        "type": "bytes32"
      },
      {
        "internalType": "bytes32",
        "name": "knowledgeAssetId",
        "type": "bytes32"
      }
    ],
    "name": "isKnowledgeAssetRegistered",
    "outputs": [
      {
        "internalType": "bool",
        "name": "",
        "type": "bool"
      }
    ],
    "stateMutability": "view",
    "type": "function"
  },
  {
    "inputs": [
      {
        "internalType": "bytes32",
        "name": "paranetId",
        "type": "bytes32"
      },
      {
        "internalType": "address",
        "name": "knowledgeMinerAddress",
        "type": "address"
      }
    ],
    "name": "isKnowledgeMinerRegistered",
    "outputs": [
      {
        "internalType": "bool",
        "name": "",
        "type": "bool"
      }
    ],
    "stateMutability": "view",
    "type": "function"
  },
  {
    "inputs": [
      {
        "internalType": "bytes32",
        "name": "paranetId",
        "type": "bytes32"
      },
      {
        "internalType": "bytes32",
        "name": "serviceId",
        "type": "bytes32"
      }
    ],
    "name": "isServiceImplemented",
    "outputs": [
      {
        "internalType": "bool",
        "name": "",
        "type": "bool"
      }
    ],
    "stateMutability": "view",
    "type": "function"
  },
  {
    "inputs": [],
    "name": "name",
    "outputs": [
      {
        "internalType": "string",
        "name": "",
        "type": "string"
      }
    ],
    "stateMutability": "pure",
    "type": "function"
  },
  {
    "inputs": [
      {
        "internalType": "bytes32",
        "name": "paranetId",
        "type": "bytes32"
      }
    ],
    "name": "paranetExists",
    "outputs": [
      {
        "internalType": "bool",
        "name": "",
        "type": "bool"
      }
    ],
    "stateMutability": "view",
    "type": "function"
  },
  {
    "inputs": [
      {
        "internalType": "address",
        "name": "knowledgeAssetStorageContract",
        "type": "address"
      },
      {
        "internalType": "uint256",
        "name": "tokenId",
        "type": "uint256"
      },
      {
        "internalType": "string",
        "name": "paranetName",
        "type": "string"
      },
      {
        "internalType": "string",
        "name": "paranetDescription",
        "type": "string"
      },
      {
<<<<<<< HEAD
        "internalType": "enum ParanetStructs.AccessPolicy",
=======
        "internalType": "enum ParanetStructs.NodesAccessPolicy",
>>>>>>> 04b43225
        "name": "nodesAccessPolicy",
        "type": "uint8"
      },
      {
<<<<<<< HEAD
        "internalType": "enum ParanetStructs.AccessPolicy",
        "name": "minersAccessPolicy",
        "type": "uint8"
=======
        "internalType": "enum ParanetStructs.MinersAccessPolicy",
        "name": "minersAccessPolicy",
        "type": "uint8"
      },
      {
        "internalType": "enum ParanetStructs.KnowledgeAssetsAccessPolicy",
        "name": "knowledgeAssetsAccessPolicy",
        "type": "uint8"
>>>>>>> 04b43225
      }
    ],
    "name": "registerParanet",
    "outputs": [
      {
        "internalType": "bytes32",
        "name": "",
        "type": "bytes32"
      }
    ],
    "stateMutability": "nonpayable",
    "type": "function"
  },
  {
    "inputs": [
      {
        "internalType": "bytes32",
        "name": "paranetId",
        "type": "bytes32"
      },
      {
        "internalType": "uint72",
        "name": "identityId",
        "type": "uint72"
      }
    ],
    "name": "removeCuratedNode",
    "outputs": [],
    "stateMutability": "nonpayable",
    "type": "function"
  },
  {
    "inputs": [
      {
        "internalType": "bytes32",
        "name": "paranetId",
        "type": "bytes32"
      },
      {
        "internalType": "address",
        "name": "incentivesPoolAddress",
        "type": "address"
      }
    ],
    "name": "removeIncentivesPool",
    "outputs": [],
    "stateMutability": "nonpayable",
    "type": "function"
  },
  {
    "inputs": [
      {
        "internalType": "bytes32",
        "name": "paranetId",
        "type": "bytes32"
      },
      {
        "internalType": "string",
        "name": "incentivesPoolType",
        "type": "string"
      }
    ],
    "name": "removeIncentivesPool",
    "outputs": [],
    "stateMutability": "nonpayable",
    "type": "function"
  },
  {
    "inputs": [
      {
        "internalType": "bytes32",
        "name": "paranetId",
        "type": "bytes32"
      },
      {
        "internalType": "bytes32",
        "name": "knowledgeAssetId",
        "type": "bytes32"
      }
    ],
    "name": "removeKnowledgeAsset",
    "outputs": [],
    "stateMutability": "nonpayable",
    "type": "function"
  },
  {
    "inputs": [
      {
        "internalType": "bytes32",
        "name": "paranetId",
        "type": "bytes32"
      },
      {
        "internalType": "address",
        "name": "knowledgeMinerAddress",
        "type": "address"
      }
    ],
    "name": "removeKnowledgeMiner",
    "outputs": [],
    "stateMutability": "nonpayable",
    "type": "function"
  },
  {
    "inputs": [
      {
        "internalType": "bytes32",
        "name": "paranetId",
        "type": "bytes32"
      },
      {
        "internalType": "uint72",
        "name": "identityId",
        "type": "uint72"
      },
      {
        "internalType": "uint256",
        "name": "index",
        "type": "uint256"
      }
    ],
    "name": "removeNodeJoinRequest",
    "outputs": [],
    "stateMutability": "nonpayable",
    "type": "function"
  },
  {
    "inputs": [
      {
        "internalType": "bytes32",
        "name": "paranetId",
        "type": "bytes32"
      },
      {
        "internalType": "bytes32",
        "name": "serviceId",
        "type": "bytes32"
      }
    ],
    "name": "removeService",
    "outputs": [],
    "stateMutability": "nonpayable",
    "type": "function"
  },
  {
    "inputs": [
      {
        "internalType": "bytes32",
        "name": "paranetId",
        "type": "bytes32"
      },
      {
        "internalType": "uint96",
        "name": "cumulativeKnowledgeValue",
        "type": "uint96"
      }
    ],
    "name": "setCumulativeKnowledgeValue",
    "outputs": [],
    "stateMutability": "nonpayable",
    "type": "function"
  },
  {
    "inputs": [
      {
        "internalType": "bytes32",
        "name": "paranetId",
        "type": "bytes32"
      },
      {
        "internalType": "string",
        "name": "description",
        "type": "string"
      }
    ],
    "name": "setDescription",
    "outputs": [],
    "stateMutability": "nonpayable",
    "type": "function"
  },
  {
    "inputs": [
      {
        "internalType": "bytes32",
        "name": "paranetId",
        "type": "bytes32"
      },
      {
        "internalType": "string",
        "name": "incentivesPoolType",
        "type": "string"
      },
      {
        "internalType": "address",
        "name": "incentivesPoolAddress",
        "type": "address"
      }
    ],
    "name": "setIncentivesPoolAddress",
    "outputs": [],
    "stateMutability": "nonpayable",
    "type": "function"
  },
  {
    "inputs": [
      {
        "internalType": "bytes32",
        "name": "paranetId",
        "type": "bytes32"
      },
      {
<<<<<<< HEAD
        "internalType": "enum ParanetStructs.AccessPolicy",
=======
        "internalType": "enum ParanetStructs.KnowledgeAssetsAccessPolicy",
        "name": "knowledgeAssetsAccessPolicy",
        "type": "uint8"
      }
    ],
    "name": "setKnowledgeAssetsAccessPolicy",
    "outputs": [],
    "stateMutability": "nonpayable",
    "type": "function"
  },
  {
    "inputs": [
      {
        "internalType": "bytes32",
        "name": "paranetId",
        "type": "bytes32"
      },
      {
        "internalType": "enum ParanetStructs.MinersAccessPolicy",
>>>>>>> 04b43225
        "name": "minersAccessPolicy",
        "type": "uint8"
      }
    ],
    "name": "setMinersAccessPolicy",
    "outputs": [],
    "stateMutability": "nonpayable",
    "type": "function"
  },
  {
    "inputs": [
      {
        "internalType": "bytes32",
        "name": "paranetId",
        "type": "bytes32"
      },
      {
        "internalType": "string",
        "name": "name_",
        "type": "string"
      }
    ],
    "name": "setName",
    "outputs": [],
    "stateMutability": "nonpayable",
    "type": "function"
  },
  {
    "inputs": [
      {
        "internalType": "bytes32",
        "name": "paranetId",
        "type": "bytes32"
      },
      {
<<<<<<< HEAD
        "internalType": "enum ParanetStructs.AccessPolicy",
=======
        "internalType": "enum ParanetStructs.NodesAccessPolicy",
>>>>>>> 04b43225
        "name": "nodesAccessPolicy",
        "type": "uint8"
      }
    ],
    "name": "setNodesAccessPolicy",
    "outputs": [],
    "stateMutability": "nonpayable",
    "type": "function"
  },
  {
    "inputs": [
      {
        "internalType": "bytes32",
        "name": "paranetId",
        "type": "bytes32"
      },
      {
        "internalType": "uint96",
        "name": "subtractedKnowledgeValue",
        "type": "uint96"
      }
    ],
    "name": "subCumulativeKnowledgeValue",
    "outputs": [],
    "stateMutability": "nonpayable",
    "type": "function"
  },
  {
    "inputs": [
      {
        "internalType": "bytes32",
        "name": "paranetId",
        "type": "bytes32"
      },
      {
        "internalType": "string",
        "name": "incentivesPoolType",
        "type": "string"
      },
      {
        "internalType": "address",
        "name": "incentivesPoolAddress",
        "type": "address"
      }
    ],
    "name": "updateIncentivesPoolAddress",
    "outputs": [],
    "stateMutability": "nonpayable",
    "type": "function"
  },
  {
    "inputs": [
      {
        "internalType": "bytes32",
        "name": "paranetId",
        "type": "bytes32"
      },
      {
        "internalType": "uint72",
        "name": "identityId",
        "type": "uint72"
      },
      {
        "internalType": "uint256",
        "name": "index",
        "type": "uint256"
      },
      {
        "internalType": "enum ParanetStructs.RequestStatus",
        "name": "status",
        "type": "uint8"
      }
    ],
    "name": "updateNodeJoinRequestStatus",
    "outputs": [],
    "stateMutability": "nonpayable",
    "type": "function"
  },
  {
    "inputs": [],
    "name": "version",
    "outputs": [
      {
        "internalType": "string",
        "name": "",
        "type": "string"
      }
    ],
    "stateMutability": "pure",
    "type": "function"
  }
]<|MERGE_RESOLUTION|>--- conflicted
+++ resolved
@@ -78,6 +78,29 @@
       }
     ],
     "name": "addKnowledgeMiner",
+    "outputs": [],
+    "stateMutability": "nonpayable",
+    "type": "function"
+  },
+  {
+    "inputs": [
+      {
+        "internalType": "bytes32",
+        "name": "paranetId",
+        "type": "bytes32"
+      },
+      {
+        "internalType": "address",
+        "name": "miner",
+        "type": "address"
+      },
+      {
+        "internalType": "enum ParanetStructs.RequestStatus",
+        "name": "status",
+        "type": "uint8"
+      }
+    ],
+    "name": "addKnowledgeMinerAccessRequest",
     "outputs": [],
     "stateMutability": "nonpayable",
     "type": "function"
@@ -388,6 +411,127 @@
         "internalType": "bytes32",
         "name": "paranetId",
         "type": "bytes32"
+      },
+      {
+        "internalType": "address",
+        "name": "miner",
+        "type": "address"
+      },
+      {
+        "internalType": "uint256",
+        "name": "index",
+        "type": "uint256"
+      }
+    ],
+    "name": "getKnowledgeMinerAccessRequest",
+    "outputs": [
+      {
+        "components": [
+          {
+            "internalType": "uint256",
+            "name": "createdAt",
+            "type": "uint256"
+          },
+          {
+            "internalType": "uint256",
+            "name": "updatedAt",
+            "type": "uint256"
+          },
+          {
+            "internalType": "address",
+            "name": "miner",
+            "type": "address"
+          },
+          {
+            "internalType": "enum ParanetStructs.RequestStatus",
+            "name": "status",
+            "type": "uint8"
+          }
+        ],
+        "internalType": "struct ParanetStructs.ParanetKnowledgeMinerAccessRequest",
+        "name": "",
+        "type": "tuple"
+      }
+    ],
+    "stateMutability": "view",
+    "type": "function"
+  },
+  {
+    "inputs": [
+      {
+        "internalType": "bytes32",
+        "name": "paranetId",
+        "type": "bytes32"
+      },
+      {
+        "internalType": "address",
+        "name": "miner",
+        "type": "address"
+      }
+    ],
+    "name": "getKnowledgeMinerAccessRequests",
+    "outputs": [
+      {
+        "components": [
+          {
+            "internalType": "uint256",
+            "name": "createdAt",
+            "type": "uint256"
+          },
+          {
+            "internalType": "uint256",
+            "name": "updatedAt",
+            "type": "uint256"
+          },
+          {
+            "internalType": "address",
+            "name": "miner",
+            "type": "address"
+          },
+          {
+            "internalType": "enum ParanetStructs.RequestStatus",
+            "name": "status",
+            "type": "uint8"
+          }
+        ],
+        "internalType": "struct ParanetStructs.ParanetKnowledgeMinerAccessRequest[]",
+        "name": "",
+        "type": "tuple[]"
+      }
+    ],
+    "stateMutability": "view",
+    "type": "function"
+  },
+  {
+    "inputs": [
+      {
+        "internalType": "bytes32",
+        "name": "paranetId",
+        "type": "bytes32"
+      },
+      {
+        "internalType": "address",
+        "name": "miner",
+        "type": "address"
+      }
+    ],
+    "name": "getKnowledgeMinerAccessRequestsCount",
+    "outputs": [
+      {
+        "internalType": "uint256",
+        "name": "",
+        "type": "uint256"
+      }
+    ],
+    "stateMutability": "view",
+    "type": "function"
+  },
+  {
+    "inputs": [
+      {
+        "internalType": "bytes32",
+        "name": "paranetId",
+        "type": "bytes32"
       }
     ],
     "name": "getKnowledgeMiners",
@@ -415,6 +559,52 @@
         "internalType": "uint256",
         "name": "",
         "type": "uint256"
+      }
+    ],
+    "stateMutability": "view",
+    "type": "function"
+  },
+  {
+    "inputs": [
+      {
+        "internalType": "bytes32",
+        "name": "paranetId",
+        "type": "bytes32"
+      },
+      {
+        "internalType": "address",
+        "name": "miner",
+        "type": "address"
+      }
+    ],
+    "name": "getLatestKnowledgeMinerAccessRequest",
+    "outputs": [
+      {
+        "components": [
+          {
+            "internalType": "uint256",
+            "name": "createdAt",
+            "type": "uint256"
+          },
+          {
+            "internalType": "uint256",
+            "name": "updatedAt",
+            "type": "uint256"
+          },
+          {
+            "internalType": "address",
+            "name": "miner",
+            "type": "address"
+          },
+          {
+            "internalType": "enum ParanetStructs.RequestStatus",
+            "name": "status",
+            "type": "uint8"
+          }
+        ],
+        "internalType": "struct ParanetStructs.ParanetKnowledgeMinerAccessRequest",
+        "name": "",
+        "type": "tuple"
       }
     ],
     "stateMutability": "view",
@@ -437,6 +627,16 @@
     "outputs": [
       {
         "components": [
+          {
+            "internalType": "uint256",
+            "name": "createdAt",
+            "type": "uint256"
+          },
+          {
+            "internalType": "uint256",
+            "name": "updatedAt",
+            "type": "uint256"
+          },
           {
             "internalType": "uint72",
             "name": "identityId",
@@ -483,25 +683,6 @@
         "type": "bytes32"
       }
     ],
-    "name": "getMinersAccessPolicy",
-    "outputs": [
-      {
-        "internalType": "enum ParanetStructs.AccessPolicy",
-        "name": "",
-        "type": "uint8"
-      }
-    ],
-    "stateMutability": "view",
-    "type": "function"
-  },
-  {
-    "inputs": [
-      {
-        "internalType": "bytes32",
-        "name": "paranetId",
-        "type": "bytes32"
-      }
-    ],
     "name": "getName",
     "outputs": [
       {
@@ -535,6 +716,16 @@
     "outputs": [
       {
         "components": [
+          {
+            "internalType": "uint256",
+            "name": "createdAt",
+            "type": "uint256"
+          },
+          {
+            "internalType": "uint256",
+            "name": "updatedAt",
+            "type": "uint256"
+          },
           {
             "internalType": "uint72",
             "name": "identityId",
@@ -572,6 +763,16 @@
       {
         "components": [
           {
+            "internalType": "uint256",
+            "name": "createdAt",
+            "type": "uint256"
+          },
+          {
+            "internalType": "uint256",
+            "name": "updatedAt",
+            "type": "uint256"
+          },
+          {
             "internalType": "uint72",
             "name": "identityId",
             "type": "uint72"
@@ -641,25 +842,6 @@
         "type": "bytes32"
       }
     ],
-    "name": "getNodesAccessPolicy",
-    "outputs": [
-      {
-        "internalType": "enum ParanetStructs.AccessPolicy",
-        "name": "",
-        "type": "uint8"
-      }
-    ],
-    "stateMutability": "view",
-    "type": "function"
-  },
-  {
-    "inputs": [
-      {
-        "internalType": "bytes32",
-        "name": "paranetId",
-        "type": "bytes32"
-      }
-    ],
     "name": "getParanetKnowledgeAssetLocator",
     "outputs": [
       {
@@ -709,32 +891,21 @@
             "type": "string"
           },
           {
-<<<<<<< HEAD
-            "internalType": "enum ParanetStructs.AccessPolicy",
-=======
             "internalType": "enum ParanetStructs.NodesAccessPolicy",
->>>>>>> 04b43225
             "name": "nodesAccessPolicy",
             "type": "uint8"
           },
           {
-<<<<<<< HEAD
-            "internalType": "enum ParanetStructs.AccessPolicy",
-=======
             "internalType": "enum ParanetStructs.MinersAccessPolicy",
->>>>>>> 04b43225
             "name": "minersAccessPolicy",
             "type": "uint8"
           },
           {
-<<<<<<< HEAD
-=======
             "internalType": "enum ParanetStructs.KnowledgeAssetsAccessPolicy",
             "name": "knowledgeAssetsAccessPolicy",
             "type": "uint8"
           },
           {
->>>>>>> 04b43225
             "internalType": "uint96",
             "name": "cumulativeKnowledgeValue",
             "type": "uint96"
@@ -998,20 +1169,11 @@
         "type": "string"
       },
       {
-<<<<<<< HEAD
-        "internalType": "enum ParanetStructs.AccessPolicy",
-=======
         "internalType": "enum ParanetStructs.NodesAccessPolicy",
->>>>>>> 04b43225
         "name": "nodesAccessPolicy",
         "type": "uint8"
       },
       {
-<<<<<<< HEAD
-        "internalType": "enum ParanetStructs.AccessPolicy",
-        "name": "minersAccessPolicy",
-        "type": "uint8"
-=======
         "internalType": "enum ParanetStructs.MinersAccessPolicy",
         "name": "minersAccessPolicy",
         "type": "uint8"
@@ -1020,7 +1182,6 @@
         "internalType": "enum ParanetStructs.KnowledgeAssetsAccessPolicy",
         "name": "knowledgeAssetsAccessPolicy",
         "type": "uint8"
->>>>>>> 04b43225
       }
     ],
     "name": "registerParanet",
@@ -1132,6 +1293,29 @@
         "type": "bytes32"
       },
       {
+        "internalType": "address",
+        "name": "miner",
+        "type": "address"
+      },
+      {
+        "internalType": "uint256",
+        "name": "index",
+        "type": "uint256"
+      }
+    ],
+    "name": "removeKnowledgeMinerAccessRequest",
+    "outputs": [],
+    "stateMutability": "nonpayable",
+    "type": "function"
+  },
+  {
+    "inputs": [
+      {
+        "internalType": "bytes32",
+        "name": "paranetId",
+        "type": "bytes32"
+      },
+      {
         "internalType": "uint72",
         "name": "identityId",
         "type": "uint72"
@@ -1232,9 +1416,6 @@
         "type": "bytes32"
       },
       {
-<<<<<<< HEAD
-        "internalType": "enum ParanetStructs.AccessPolicy",
-=======
         "internalType": "enum ParanetStructs.KnowledgeAssetsAccessPolicy",
         "name": "knowledgeAssetsAccessPolicy",
         "type": "uint8"
@@ -1254,7 +1435,6 @@
       },
       {
         "internalType": "enum ParanetStructs.MinersAccessPolicy",
->>>>>>> 04b43225
         "name": "minersAccessPolicy",
         "type": "uint8"
       }
@@ -1290,11 +1470,7 @@
         "type": "bytes32"
       },
       {
-<<<<<<< HEAD
-        "internalType": "enum ParanetStructs.AccessPolicy",
-=======
         "internalType": "enum ParanetStructs.NodesAccessPolicy",
->>>>>>> 04b43225
         "name": "nodesAccessPolicy",
         "type": "uint8"
       }
@@ -1353,6 +1529,34 @@
         "type": "bytes32"
       },
       {
+        "internalType": "address",
+        "name": "miner",
+        "type": "address"
+      },
+      {
+        "internalType": "uint256",
+        "name": "index",
+        "type": "uint256"
+      },
+      {
+        "internalType": "enum ParanetStructs.RequestStatus",
+        "name": "status",
+        "type": "uint8"
+      }
+    ],
+    "name": "updateKnowledgeMinerAccessRequestStatus",
+    "outputs": [],
+    "stateMutability": "nonpayable",
+    "type": "function"
+  },
+  {
+    "inputs": [
+      {
+        "internalType": "bytes32",
+        "name": "paranetId",
+        "type": "bytes32"
+      },
+      {
         "internalType": "uint72",
         "name": "identityId",
         "type": "uint72"
