[
  {
    "inputs": [
      {
        "internalType": "address",
        "name": "hubAddress",
        "type": "address"
      }
    ],
    "stateMutability": "nonpayable",
    "type": "constructor"
  },
  {
    "inputs": [
      {
<<<<<<< HEAD
        "internalType": "enum ParanetStructs.AccessPolicy[]",
=======
        "internalType": "enum ParanetStructs.NodesAccessPolicy[]",
>>>>>>> 04b43225
        "name": "expectedAccessPolicies",
        "type": "uint8[]"
      },
      {
<<<<<<< HEAD
        "internalType": "enum ParanetStructs.AccessPolicy",
=======
        "internalType": "enum ParanetStructs.NodesAccessPolicy",
>>>>>>> 04b43225
        "name": "actualAccessPolicy",
        "type": "uint8"
      }
    ],
    "name": "InvalidParanetNodesAccessPolicy",
    "type": "error"
  },
  {
    "inputs": [
      {
        "internalType": "address",
        "name": "paranetKnowledgeAssetStorageContract",
        "type": "address"
      },
      {
        "internalType": "uint256",
        "name": "paranetTokenId",
        "type": "uint256"
      },
      {
        "internalType": "bytes32",
        "name": "paranetId",
        "type": "bytes32"
      }
    ],
    "name": "KnowledgeAssetIsAPartOfOtherParanet",
    "type": "error"
  },
  {
    "inputs": [
      {
        "internalType": "bytes32",
        "name": "paranetId",
        "type": "bytes32"
      },
      {
        "internalType": "uint72",
        "name": "identityId",
        "type": "uint72"
      }
    ],
    "name": "ParanetCuratedNodeDoesntExist",
    "type": "error"
  },
  {
    "inputs": [
      {
        "internalType": "bytes32",
        "name": "paranetId",
        "type": "bytes32"
      },
      {
        "internalType": "uint72",
        "name": "identityId",
        "type": "uint72"
      }
    ],
    "name": "ParanetCuratedNodeHasAlreadyBeenAdded",
    "type": "error"
  },
  {
    "inputs": [
      {
<<<<<<< HEAD
=======
        "internalType": "bytes32",
        "name": "paranetId",
        "type": "bytes32"
      },
      {
        "internalType": "uint72",
        "name": "identityId",
        "type": "uint72"
      }
    ],
    "name": "ParanetCuratedNodeJoinRequestDoesntExist",
    "type": "error"
  },
  {
    "inputs": [
      {
        "internalType": "bytes32",
        "name": "paranetId",
        "type": "bytes32"
      },
      {
        "internalType": "uint72",
        "name": "identityId",
        "type": "uint72"
      },
      {
        "internalType": "enum ParanetStructs.RequestStatus",
        "name": "status",
        "type": "uint8"
      }
    ],
    "name": "ParanetCuratedNodeJoinRequestInvalidStatus",
    "type": "error"
  },
  {
    "inputs": [
      {
>>>>>>> 04b43225
        "internalType": "address",
        "name": "knowledgeAssetStorageAddress",
        "type": "address"
      },
      {
        "internalType": "uint256",
        "name": "tokenId",
        "type": "uint256"
      }
    ],
    "name": "ParanetDoesntExist",
    "type": "error"
  },
  {
    "inputs": [
      {
        "internalType": "address",
        "name": "knowledgeAssetStorageAddress",
        "type": "address"
      },
      {
        "internalType": "uint256",
        "name": "tokenId",
        "type": "uint256"
      }
    ],
    "name": "ParanetHasAlreadyBeenRegistered",
    "type": "error"
  },
  {
    "inputs": [
      {
        "internalType": "address",
        "name": "knowledgeAssetStorageAddress",
        "type": "address"
      },
      {
        "internalType": "uint256",
        "name": "tokenId",
        "type": "uint256"
      }
    ],
    "name": "ParanetServiceDoesntExist",
    "type": "error"
  },
  {
    "inputs": [
      {
        "internalType": "bytes32",
        "name": "paranetId",
        "type": "bytes32"
      },
      {
        "internalType": "bytes32",
        "name": "paranetServiceId",
        "type": "bytes32"
      }
    ],
    "name": "ParanetServiceHasAlreadyBeenAdded",
    "type": "error"
  },
  {
    "inputs": [
      {
        "internalType": "address",
        "name": "knowledgeAssetStorageAddress",
        "type": "address"
      },
      {
        "internalType": "uint256",
        "name": "tokenId",
        "type": "uint256"
      }
    ],
    "name": "ParanetServiceHasAlreadyBeenRegistered",
    "type": "error"
  },
  {
    "inputs": [
      {
        "internalType": "uint72",
        "name": "identityId",
        "type": "uint72"
      }
    ],
    "name": "ProfileDoesntExist",
    "type": "error"
  },
  {
    "anonymous": false,
    "inputs": [
      {
        "indexed": true,
        "internalType": "address",
        "name": "paranetKAStorageContract",
        "type": "address"
      },
      {
        "indexed": true,
        "internalType": "uint256",
        "name": "paranetKATokenId",
        "type": "uint256"
      },
      {
        "indexed": true,
        "internalType": "address",
        "name": "knowledgeAssetStorageContract",
        "type": "address"
      },
      {
        "indexed": false,
        "internalType": "uint256",
        "name": "knowledgeAssetTokenId",
        "type": "uint256"
      }
    ],
    "name": "KnowledgeAssetSubmittedToParanet",
    "type": "event"
  },
  {
    "anonymous": false,
    "inputs": [
      {
        "indexed": true,
        "internalType": "address",
        "name": "paranetKAStorageContract",
        "type": "address"
      },
      {
        "indexed": true,
        "internalType": "uint256",
        "name": "paranetKATokenId",
        "type": "uint256"
      },
      {
        "indexed": false,
        "internalType": "uint72",
        "name": "identityId",
        "type": "uint72"
      }
    ],
    "name": "ParanetCuratedNodeAdded",
    "type": "event"
  },
  {
    "anonymous": false,
    "inputs": [
      {
        "indexed": true,
        "internalType": "address",
        "name": "paranetKAStorageContract",
        "type": "address"
      },
      {
        "indexed": true,
        "internalType": "uint256",
        "name": "paranetKATokenId",
        "type": "uint256"
      },
      {
        "indexed": false,
        "internalType": "uint72",
        "name": "identityId",
        "type": "uint72"
      }
    ],
<<<<<<< HEAD
=======
    "name": "ParanetCuratedNodeJoinRequestAccepted",
    "type": "event"
  },
  {
    "anonymous": false,
    "inputs": [
      {
        "indexed": true,
        "internalType": "address",
        "name": "paranetKAStorageContract",
        "type": "address"
      },
      {
        "indexed": true,
        "internalType": "uint256",
        "name": "paranetKATokenId",
        "type": "uint256"
      },
      {
        "indexed": false,
        "internalType": "uint72",
        "name": "identityId",
        "type": "uint72"
      }
    ],
    "name": "ParanetCuratedNodeJoinRequestCreated",
    "type": "event"
  },
  {
    "anonymous": false,
    "inputs": [
      {
        "indexed": true,
        "internalType": "address",
        "name": "paranetKAStorageContract",
        "type": "address"
      },
      {
        "indexed": true,
        "internalType": "uint256",
        "name": "paranetKATokenId",
        "type": "uint256"
      },
      {
        "indexed": false,
        "internalType": "uint72",
        "name": "identityId",
        "type": "uint72"
      }
    ],
    "name": "ParanetCuratedNodeJoinRequestRejected",
    "type": "event"
  },
  {
    "anonymous": false,
    "inputs": [
      {
        "indexed": true,
        "internalType": "address",
        "name": "paranetKAStorageContract",
        "type": "address"
      },
      {
        "indexed": true,
        "internalType": "uint256",
        "name": "paranetKATokenId",
        "type": "uint256"
      },
      {
        "indexed": false,
        "internalType": "uint72",
        "name": "identityId",
        "type": "uint72"
      }
    ],
>>>>>>> 04b43225
    "name": "ParanetCuratedNodeRemoved",
    "type": "event"
  },
  {
    "anonymous": false,
    "inputs": [
      {
        "indexed": true,
        "internalType": "address",
        "name": "paranetKAStorageContract",
        "type": "address"
      },
      {
        "indexed": true,
        "internalType": "uint256",
        "name": "paranetKATokenId",
        "type": "uint256"
      },
      {
        "components": [
          {
            "internalType": "string",
            "name": "poolType",
            "type": "string"
          },
          {
            "internalType": "address",
            "name": "addr",
            "type": "address"
          }
        ],
        "indexed": false,
        "internalType": "struct ParanetStructs.IncentivesPool",
        "name": "incentivesPool",
        "type": "tuple"
      }
    ],
    "name": "ParanetIncetivesPoolDeployed",
    "type": "event"
  },
  {
    "anonymous": false,
    "inputs": [
      {
        "indexed": true,
        "internalType": "address",
        "name": "paranetKAStorageContract",
        "type": "address"
      },
      {
        "indexed": true,
        "internalType": "uint256",
        "name": "paranetKATokenId",
        "type": "uint256"
      },
      {
        "indexed": false,
        "internalType": "string",
        "name": "newParanetName",
        "type": "string"
      },
      {
        "indexed": false,
        "internalType": "string",
        "name": "newParanetDescription",
        "type": "string"
      }
    ],
    "name": "ParanetMetadataUpdated",
    "type": "event"
  },
  {
    "anonymous": false,
    "inputs": [
      {
        "indexed": true,
        "internalType": "address",
        "name": "paranetKAStorageContract",
        "type": "address"
      },
      {
        "indexed": true,
        "internalType": "uint256",
        "name": "paranetKATokenId",
        "type": "uint256"
      },
      {
        "indexed": false,
        "internalType": "string",
        "name": "paranetName",
        "type": "string"
      },
      {
        "indexed": false,
        "internalType": "string",
        "name": "paranetDescription",
        "type": "string"
      },
      {
        "indexed": false,
<<<<<<< HEAD
        "internalType": "enum ParanetStructs.AccessPolicy",
=======
        "internalType": "enum ParanetStructs.NodesAccessPolicy",
>>>>>>> 04b43225
        "name": "nodesAccessPolicy",
        "type": "uint8"
      },
      {
        "indexed": false,
<<<<<<< HEAD
        "internalType": "enum ParanetStructs.AccessPolicy",
        "name": "minersAccessPolicy",
        "type": "uint8"
=======
        "internalType": "enum ParanetStructs.MinersAccessPolicy",
        "name": "minersAccessPolicy",
        "type": "uint8"
      },
      {
        "indexed": false,
        "internalType": "enum ParanetStructs.KnowledgeAssetsAccessPolicy",
        "name": "knowledgeAssetsAccessPolicy",
        "type": "uint8"
>>>>>>> 04b43225
      }
    ],
    "name": "ParanetRegistered",
    "type": "event"
  },
  {
    "anonymous": false,
    "inputs": [
      {
        "indexed": true,
        "internalType": "address",
        "name": "paranetKAStorageContract",
        "type": "address"
      },
      {
        "indexed": true,
        "internalType": "uint256",
        "name": "paranetKATokenId",
        "type": "uint256"
      },
      {
        "indexed": true,
        "internalType": "address",
        "name": "paranetServiceKAStorageContract",
        "type": "address"
      },
      {
        "indexed": false,
        "internalType": "uint256",
        "name": "paranetServiceKATokenId",
        "type": "uint256"
      }
    ],
    "name": "ParanetServiceAdded",
    "type": "event"
  },
  {
    "anonymous": false,
    "inputs": [
      {
        "indexed": true,
        "internalType": "address",
        "name": "paranetServiceKAStorageContract",
        "type": "address"
      },
      {
        "indexed": true,
        "internalType": "uint256",
        "name": "paranetServiceKATokenId",
        "type": "uint256"
      },
      {
        "indexed": false,
        "internalType": "string",
        "name": "newParanetServiceName",
        "type": "string"
      },
      {
        "indexed": false,
        "internalType": "string",
        "name": "newParanetServiceDescription",
        "type": "string"
      },
      {
        "indexed": false,
        "internalType": "address[]",
        "name": "newParanetServiceAddresses",
        "type": "address[]"
      }
    ],
    "name": "ParanetServiceMetadataUpdated",
    "type": "event"
  },
  {
    "anonymous": false,
    "inputs": [
      {
        "indexed": true,
        "internalType": "address",
        "name": "paranetServiceKAStorageContract",
        "type": "address"
      },
      {
        "indexed": true,
        "internalType": "uint256",
        "name": "paranetServiceKATokenId",
        "type": "uint256"
      },
      {
        "indexed": false,
        "internalType": "string",
        "name": "paranetServiceName",
        "type": "string"
      },
      {
        "indexed": false,
        "internalType": "string",
        "name": "paranetServiceDescription",
        "type": "string"
      },
      {
        "indexed": false,
        "internalType": "address[]",
        "name": "paranetServiceAddresses",
        "type": "address[]"
      }
    ],
    "name": "ParanetServiceRegistered",
    "type": "event"
  },
  {
    "inputs": [
      {
        "internalType": "address",
        "name": "paranetKAStorageContract",
        "type": "address"
      },
      {
        "internalType": "uint256",
        "name": "paranetKATokenId",
        "type": "uint256"
      },
      {
        "internalType": "uint72[]",
        "name": "identityIds",
        "type": "uint72[]"
      }
    ],
    "name": "addParanetCuratedNodes",
    "outputs": [],
    "stateMutability": "nonpayable",
    "type": "function"
  },
  {
    "inputs": [
      {
        "internalType": "address",
        "name": "paranetKAStorageContract",
        "type": "address"
      },
      {
        "internalType": "uint256",
        "name": "paranetKATokenId",
        "type": "uint256"
      },
      {
        "components": [
          {
            "internalType": "address",
            "name": "knowledgeAssetStorageContract",
            "type": "address"
          },
          {
            "internalType": "uint256",
            "name": "tokenId",
            "type": "uint256"
          }
        ],
        "internalType": "struct ParanetStructs.UniversalAssetLocator[]",
        "name": "services",
        "type": "tuple[]"
      }
    ],
    "name": "addParanetServices",
    "outputs": [],
    "stateMutability": "nonpayable",
    "type": "function"
  },
  {
    "inputs": [
      {
        "internalType": "address",
        "name": "paranetKAStorageContract",
        "type": "address"
      },
      {
        "internalType": "uint256",
        "name": "paranetKATokenId",
        "type": "uint256"
      },
      {
        "internalType": "uint72",
        "name": "identityId",
        "type": "uint72"
      }
    ],
    "name": "approveCuratedNode",
    "outputs": [],
    "stateMutability": "nonpayable",
    "type": "function"
  },
  {
    "inputs": [],
    "name": "contentAsset",
    "outputs": [
      {
        "internalType": "contract ContentAssetV2",
        "name": "",
        "type": "address"
      }
    ],
    "stateMutability": "view",
    "type": "function"
  },
  {
    "inputs": [],
    "name": "contentAssetStorage",
    "outputs": [
      {
        "internalType": "contract ContentAssetStorageV2",
        "name": "",
        "type": "address"
      }
    ],
    "stateMutability": "view",
    "type": "function"
  },
  {
    "inputs": [],
    "name": "hashingProxy",
    "outputs": [
      {
        "internalType": "contract HashingProxy",
        "name": "",
        "type": "address"
      }
    ],
    "stateMutability": "view",
    "type": "function"
  },
  {
    "inputs": [],
    "name": "hub",
    "outputs": [
      {
        "internalType": "contract HubV2",
        "name": "",
        "type": "address"
      }
    ],
    "stateMutability": "view",
    "type": "function"
  },
  {
    "inputs": [],
    "name": "identityStorage",
    "outputs": [
      {
        "internalType": "contract IdentityStorage",
        "name": "",
        "type": "address"
      }
    ],
    "stateMutability": "view",
    "type": "function"
  },
  {
    "inputs": [],
    "name": "initialize",
    "outputs": [],
    "stateMutability": "nonpayable",
    "type": "function"
  },
  {
    "inputs": [
      {
        "internalType": "address",
        "name": "paranetKAStorageContract",
        "type": "address"
      },
      {
        "internalType": "uint256",
        "name": "paranetKATokenId",
        "type": "uint256"
      },
      {
        "components": [
          {
            "internalType": "bytes32",
            "name": "assertionId",
            "type": "bytes32"
          },
          {
            "internalType": "uint128",
            "name": "size",
            "type": "uint128"
          },
          {
            "internalType": "uint32",
            "name": "triplesNumber",
            "type": "uint32"
          },
          {
            "internalType": "uint96",
            "name": "chunksNumber",
            "type": "uint96"
          },
          {
            "internalType": "uint16",
            "name": "epochsNumber",
            "type": "uint16"
          },
          {
            "internalType": "uint96",
            "name": "tokenAmount",
            "type": "uint96"
          },
          {
            "internalType": "uint8",
            "name": "scoreFunctionId",
            "type": "uint8"
          },
          {
            "internalType": "bool",
            "name": "immutable_",
            "type": "bool"
          }
        ],
        "internalType": "struct ContentAssetStructs.AssetInputArgs",
        "name": "knowledgeAssetArgs",
        "type": "tuple"
      }
    ],
    "name": "mintKnowledgeAsset",
    "outputs": [
      {
        "internalType": "uint256",
        "name": "",
        "type": "uint256"
      }
    ],
    "stateMutability": "nonpayable",
    "type": "function"
  },
  {
    "inputs": [],
    "name": "name",
    "outputs": [
      {
        "internalType": "string",
        "name": "",
        "type": "string"
      }
    ],
    "stateMutability": "pure",
    "type": "function"
  },
  {
    "inputs": [],
    "name": "paranetKnowledgeAssetsRegistry",
    "outputs": [
      {
        "internalType": "contract ParanetKnowledgeAssetsRegistry",
        "name": "",
        "type": "address"
      }
    ],
    "stateMutability": "view",
    "type": "function"
  },
  {
    "inputs": [],
    "name": "paranetKnowledgeMinersRegistry",
    "outputs": [
      {
        "internalType": "contract ParanetKnowledgeMinersRegistry",
        "name": "",
        "type": "address"
      }
    ],
    "stateMutability": "view",
    "type": "function"
  },
  {
    "inputs": [],
    "name": "paranetServicesRegistry",
    "outputs": [
      {
        "internalType": "contract ParanetServicesRegistry",
        "name": "",
        "type": "address"
      }
    ],
    "stateMutability": "view",
    "type": "function"
  },
  {
    "inputs": [],
    "name": "paranetsRegistry",
    "outputs": [
      {
        "internalType": "contract ParanetsRegistry",
        "name": "",
        "type": "address"
      }
    ],
    "stateMutability": "view",
    "type": "function"
  },
  {
    "inputs": [
      {
        "internalType": "address",
        "name": "paranetKAStorageContract",
        "type": "address"
      },
      {
        "internalType": "uint256",
        "name": "paranetKATokenId",
        "type": "uint256"
      },
      {
        "internalType": "uint256",
        "name": "start",
        "type": "uint256"
      },
      {
        "internalType": "uint256",
        "name": "end",
        "type": "uint256"
      }
    ],
    "name": "processUpdatedKnowledgeAssetStatesMetadata",
    "outputs": [],
    "stateMutability": "nonpayable",
    "type": "function"
  },
  {
    "inputs": [],
    "name": "profileStorage",
    "outputs": [
      {
        "internalType": "contract ProfileStorage",
        "name": "",
        "type": "address"
      }
    ],
    "stateMutability": "view",
    "type": "function"
  },
  {
    "inputs": [
      {
        "internalType": "address",
        "name": "paranetKAStorageContract",
        "type": "address"
      },
      {
        "internalType": "uint256",
        "name": "paranetKATokenId",
        "type": "uint256"
      },
      {
        "internalType": "string",
        "name": "paranetName",
        "type": "string"
      },
      {
        "internalType": "string",
        "name": "paranetDescription",
        "type": "string"
      },
      {
<<<<<<< HEAD
        "internalType": "enum ParanetStructs.AccessPolicy",
=======
        "internalType": "enum ParanetStructs.NodesAccessPolicy",
>>>>>>> 04b43225
        "name": "nodesAccessPolicy",
        "type": "uint8"
      },
      {
<<<<<<< HEAD
        "internalType": "enum ParanetStructs.AccessPolicy",
=======
        "internalType": "enum ParanetStructs.MinersAccessPolicy",
>>>>>>> 04b43225
        "name": "minersAccessPolicy",
        "type": "uint8"
      }
    ],
    "name": "registerParanet",
    "outputs": [
      {
        "internalType": "bytes32",
        "name": "",
        "type": "bytes32"
      }
    ],
    "stateMutability": "nonpayable",
    "type": "function"
  },
  {
    "inputs": [
      {
        "internalType": "address",
        "name": "paranetServiceKAStorageContract",
        "type": "address"
      },
      {
        "internalType": "uint256",
        "name": "paranetServiceKATokenId",
        "type": "uint256"
      },
      {
        "internalType": "string",
        "name": "paranetServiceName",
        "type": "string"
      },
      {
        "internalType": "string",
        "name": "paranetServiceDescription",
        "type": "string"
      },
      {
        "internalType": "address[]",
        "name": "paranetServiceAddresses",
        "type": "address[]"
      }
    ],
    "name": "registerParanetService",
    "outputs": [
      {
        "internalType": "bytes32",
        "name": "",
        "type": "bytes32"
      }
    ],
    "stateMutability": "nonpayable",
    "type": "function"
  },
  {
    "inputs": [
      {
        "internalType": "address",
        "name": "paranetKAStorageContract",
        "type": "address"
      },
      {
        "internalType": "uint256",
        "name": "paranetKATokenId",
        "type": "uint256"
      },
      {
<<<<<<< HEAD
=======
        "internalType": "uint72",
        "name": "identityId",
        "type": "uint72"
      }
    ],
    "name": "rejectCuratedNode",
    "outputs": [],
    "stateMutability": "nonpayable",
    "type": "function"
  },
  {
    "inputs": [
      {
        "internalType": "address",
        "name": "paranetKAStorageContract",
        "type": "address"
      },
      {
        "internalType": "uint256",
        "name": "paranetKATokenId",
        "type": "uint256"
      },
      {
>>>>>>> 04b43225
        "internalType": "uint72[]",
        "name": "identityIds",
        "type": "uint72[]"
      }
    ],
    "name": "removeParanetCuratedNodes",
    "outputs": [],
    "stateMutability": "nonpayable",
    "type": "function"
  },
  {
<<<<<<< HEAD
=======
    "inputs": [
      {
        "internalType": "address",
        "name": "paranetKAStorageContract",
        "type": "address"
      },
      {
        "internalType": "uint256",
        "name": "paranetKATokenId",
        "type": "uint256"
      }
    ],
    "name": "requestParanetCuratedNodeAccess",
    "outputs": [],
    "stateMutability": "nonpayable",
    "type": "function"
  },
  {
>>>>>>> 04b43225
    "inputs": [],
    "name": "serviceAgreementStorageProxy",
    "outputs": [
      {
        "internalType": "contract ServiceAgreementStorageProxy",
        "name": "",
        "type": "address"
      }
    ],
    "stateMutability": "view",
    "type": "function"
  },
  {
    "inputs": [
      {
        "internalType": "bool",
        "name": "_status",
        "type": "bool"
      }
    ],
    "name": "setStatus",
    "outputs": [],
    "stateMutability": "nonpayable",
    "type": "function"
  },
  {
    "inputs": [],
    "name": "status",
    "outputs": [
      {
        "internalType": "bool",
        "name": "",
        "type": "bool"
      }
    ],
    "stateMutability": "view",
    "type": "function"
  },
  {
    "inputs": [
      {
        "internalType": "address",
        "name": "paranetKAStorageContract",
        "type": "address"
      },
      {
        "internalType": "uint256",
        "name": "paranetKATokenId",
        "type": "uint256"
      },
      {
        "internalType": "address",
        "name": "knowledgeAssetStorageContract",
        "type": "address"
      },
      {
        "internalType": "uint256",
        "name": "knowledgeAssetTokenId",
        "type": "uint256"
      }
    ],
    "name": "submitKnowledgeAsset",
    "outputs": [],
    "stateMutability": "nonpayable",
    "type": "function"
  },
  {
    "inputs": [
      {
        "internalType": "address",
        "name": "paranetKAStorageContract",
        "type": "address"
      },
      {
        "internalType": "uint256",
        "name": "paranetKATokenId",
        "type": "uint256"
      },
      {
        "internalType": "string",
        "name": "paranetName",
        "type": "string"
      },
      {
        "internalType": "string",
        "name": "paranetDescription",
        "type": "string"
      }
    ],
    "name": "updateParanetMetadata",
    "outputs": [],
    "stateMutability": "nonpayable",
    "type": "function"
  },
  {
    "inputs": [
      {
        "internalType": "address",
        "name": "paranetServiceKAStorageContract",
        "type": "address"
      },
      {
        "internalType": "uint256",
        "name": "paranetServiceKATokenId",
        "type": "uint256"
      },
      {
        "internalType": "string",
        "name": "paranetServiceName",
        "type": "string"
      },
      {
        "internalType": "string",
        "name": "paranetServiceDescription",
        "type": "string"
      },
      {
        "internalType": "address[]",
        "name": "paranetServiceAddresses",
        "type": "address[]"
      }
    ],
    "name": "updateParanetServiceMetadata",
    "outputs": [],
    "stateMutability": "nonpayable",
    "type": "function"
  },
  {
    "inputs": [],
    "name": "version",
    "outputs": [
      {
        "internalType": "string",
        "name": "",
        "type": "string"
      }
    ],
    "stateMutability": "pure",
    "type": "function"
  }
]<|MERGE_RESOLUTION|>--- conflicted
+++ resolved
@@ -13,20 +13,28 @@
   {
     "inputs": [
       {
-<<<<<<< HEAD
-        "internalType": "enum ParanetStructs.AccessPolicy[]",
-=======
-        "internalType": "enum ParanetStructs.NodesAccessPolicy[]",
->>>>>>> 04b43225
+        "internalType": "enum ParanetStructs.MinersAccessPolicy[]",
         "name": "expectedAccessPolicies",
         "type": "uint8[]"
       },
       {
-<<<<<<< HEAD
-        "internalType": "enum ParanetStructs.AccessPolicy",
-=======
+        "internalType": "enum ParanetStructs.MinersAccessPolicy",
+        "name": "actualAccessPolicy",
+        "type": "uint8"
+      }
+    ],
+    "name": "InvalidParanetMinersAccessPolicy",
+    "type": "error"
+  },
+  {
+    "inputs": [
+      {
+        "internalType": "enum ParanetStructs.NodesAccessPolicy[]",
+        "name": "expectedAccessPolicies",
+        "type": "uint8[]"
+      },
+      {
         "internalType": "enum ParanetStructs.NodesAccessPolicy",
->>>>>>> 04b43225
         "name": "actualAccessPolicy",
         "type": "uint8"
       }
@@ -63,6 +71,75 @@
         "type": "bytes32"
       },
       {
+        "internalType": "address",
+        "name": "miner",
+        "type": "address"
+      }
+    ],
+    "name": "ParanetCuratedMinerAccessRequestDoesntExist",
+    "type": "error"
+  },
+  {
+    "inputs": [
+      {
+        "internalType": "bytes32",
+        "name": "paranetId",
+        "type": "bytes32"
+      },
+      {
+        "internalType": "address",
+        "name": "miner",
+        "type": "address"
+      },
+      {
+        "internalType": "enum ParanetStructs.RequestStatus",
+        "name": "status",
+        "type": "uint8"
+      }
+    ],
+    "name": "ParanetCuratedMinerAccessRequestInvalidStatus",
+    "type": "error"
+  },
+  {
+    "inputs": [
+      {
+        "internalType": "bytes32",
+        "name": "paranetId",
+        "type": "bytes32"
+      },
+      {
+        "internalType": "address",
+        "name": "miner",
+        "type": "address"
+      }
+    ],
+    "name": "ParanetCuratedMinerDoesntExist",
+    "type": "error"
+  },
+  {
+    "inputs": [
+      {
+        "internalType": "bytes32",
+        "name": "paranetId",
+        "type": "bytes32"
+      },
+      {
+        "internalType": "address",
+        "name": "miner",
+        "type": "address"
+      }
+    ],
+    "name": "ParanetCuratedMinerHasAlreadyBeenAdded",
+    "type": "error"
+  },
+  {
+    "inputs": [
+      {
+        "internalType": "bytes32",
+        "name": "paranetId",
+        "type": "bytes32"
+      },
+      {
         "internalType": "uint72",
         "name": "identityId",
         "type": "uint72"
@@ -90,8 +167,6 @@
   {
     "inputs": [
       {
-<<<<<<< HEAD
-=======
         "internalType": "bytes32",
         "name": "paranetId",
         "type": "bytes32"
@@ -129,7 +204,6 @@
   {
     "inputs": [
       {
->>>>>>> 04b43225
         "internalType": "address",
         "name": "knowledgeAssetStorageAddress",
         "type": "address"
@@ -266,6 +340,131 @@
       },
       {
         "indexed": false,
+        "internalType": "address",
+        "name": "minerAddress",
+        "type": "address"
+      }
+    ],
+    "name": "ParanetCuratedMinerAccessRequestAccepted",
+    "type": "event"
+  },
+  {
+    "anonymous": false,
+    "inputs": [
+      {
+        "indexed": true,
+        "internalType": "address",
+        "name": "paranetKAStorageContract",
+        "type": "address"
+      },
+      {
+        "indexed": true,
+        "internalType": "uint256",
+        "name": "paranetKATokenId",
+        "type": "uint256"
+      },
+      {
+        "indexed": false,
+        "internalType": "address",
+        "name": "minerAddress",
+        "type": "address"
+      }
+    ],
+    "name": "ParanetCuratedMinerAccessRequestCreated",
+    "type": "event"
+  },
+  {
+    "anonymous": false,
+    "inputs": [
+      {
+        "indexed": true,
+        "internalType": "address",
+        "name": "paranetKAStorageContract",
+        "type": "address"
+      },
+      {
+        "indexed": true,
+        "internalType": "uint256",
+        "name": "paranetKATokenId",
+        "type": "uint256"
+      },
+      {
+        "indexed": false,
+        "internalType": "address",
+        "name": "minerAddress",
+        "type": "address"
+      }
+    ],
+    "name": "ParanetCuratedMinerAccessRequestRejected",
+    "type": "event"
+  },
+  {
+    "anonymous": false,
+    "inputs": [
+      {
+        "indexed": true,
+        "internalType": "address",
+        "name": "paranetKAStorageContract",
+        "type": "address"
+      },
+      {
+        "indexed": true,
+        "internalType": "uint256",
+        "name": "paranetKATokenId",
+        "type": "uint256"
+      },
+      {
+        "indexed": false,
+        "internalType": "address",
+        "name": "minerAddress",
+        "type": "address"
+      }
+    ],
+    "name": "ParanetCuratedMinerAdded",
+    "type": "event"
+  },
+  {
+    "anonymous": false,
+    "inputs": [
+      {
+        "indexed": true,
+        "internalType": "address",
+        "name": "paranetKAStorageContract",
+        "type": "address"
+      },
+      {
+        "indexed": true,
+        "internalType": "uint256",
+        "name": "paranetKATokenId",
+        "type": "uint256"
+      },
+      {
+        "indexed": false,
+        "internalType": "address",
+        "name": "minerAddress",
+        "type": "address"
+      }
+    ],
+    "name": "ParanetCuratedMinerRemoved",
+    "type": "event"
+  },
+  {
+    "anonymous": false,
+    "inputs": [
+      {
+        "indexed": true,
+        "internalType": "address",
+        "name": "paranetKAStorageContract",
+        "type": "address"
+      },
+      {
+        "indexed": true,
+        "internalType": "uint256",
+        "name": "paranetKATokenId",
+        "type": "uint256"
+      },
+      {
+        "indexed": false,
         "internalType": "uint72",
         "name": "identityId",
         "type": "uint72"
@@ -296,8 +495,6 @@
         "type": "uint72"
       }
     ],
-<<<<<<< HEAD
-=======
     "name": "ParanetCuratedNodeJoinRequestAccepted",
     "type": "event"
   },
@@ -373,7 +570,6 @@
         "type": "uint72"
       }
     ],
->>>>>>> 04b43225
     "name": "ParanetCuratedNodeRemoved",
     "type": "event"
   },
@@ -474,21 +670,12 @@
       },
       {
         "indexed": false,
-<<<<<<< HEAD
-        "internalType": "enum ParanetStructs.AccessPolicy",
-=======
         "internalType": "enum ParanetStructs.NodesAccessPolicy",
->>>>>>> 04b43225
         "name": "nodesAccessPolicy",
         "type": "uint8"
       },
       {
         "indexed": false,
-<<<<<<< HEAD
-        "internalType": "enum ParanetStructs.AccessPolicy",
-        "name": "minersAccessPolicy",
-        "type": "uint8"
-=======
         "internalType": "enum ParanetStructs.MinersAccessPolicy",
         "name": "minersAccessPolicy",
         "type": "uint8"
@@ -498,7 +685,6 @@
         "internalType": "enum ParanetStructs.KnowledgeAssetsAccessPolicy",
         "name": "knowledgeAssetsAccessPolicy",
         "type": "uint8"
->>>>>>> 04b43225
       }
     ],
     "name": "ParanetRegistered",
@@ -608,6 +794,29 @@
     ],
     "name": "ParanetServiceRegistered",
     "type": "event"
+  },
+  {
+    "inputs": [
+      {
+        "internalType": "address",
+        "name": "paranetKAStorageContract",
+        "type": "address"
+      },
+      {
+        "internalType": "uint256",
+        "name": "paranetKATokenId",
+        "type": "uint256"
+      },
+      {
+        "internalType": "address[]",
+        "name": "minerAddresses",
+        "type": "address[]"
+      }
+    ],
+    "name": "addParanetCuratedMiners",
+    "outputs": [],
+    "stateMutability": "nonpayable",
+    "type": "function"
   },
   {
     "inputs": [
@@ -663,6 +872,29 @@
       }
     ],
     "name": "addParanetServices",
+    "outputs": [],
+    "stateMutability": "nonpayable",
+    "type": "function"
+  },
+  {
+    "inputs": [
+      {
+        "internalType": "address",
+        "name": "paranetKAStorageContract",
+        "type": "address"
+      },
+      {
+        "internalType": "uint256",
+        "name": "paranetKATokenId",
+        "type": "uint256"
+      },
+      {
+        "internalType": "address",
+        "name": "minerAddress",
+        "type": "address"
+      }
+    ],
+    "name": "approveCuratedMiner",
     "outputs": [],
     "stateMutability": "nonpayable",
     "type": "function"
@@ -962,20 +1194,12 @@
         "type": "string"
       },
       {
-<<<<<<< HEAD
-        "internalType": "enum ParanetStructs.AccessPolicy",
-=======
         "internalType": "enum ParanetStructs.NodesAccessPolicy",
->>>>>>> 04b43225
         "name": "nodesAccessPolicy",
         "type": "uint8"
       },
       {
-<<<<<<< HEAD
-        "internalType": "enum ParanetStructs.AccessPolicy",
-=======
         "internalType": "enum ParanetStructs.MinersAccessPolicy",
->>>>>>> 04b43225
         "name": "minersAccessPolicy",
         "type": "uint8"
       }
@@ -1043,8 +1267,29 @@
         "type": "uint256"
       },
       {
-<<<<<<< HEAD
-=======
+        "internalType": "address",
+        "name": "minerAddress",
+        "type": "address"
+      }
+    ],
+    "name": "rejectCuratedMiner",
+    "outputs": [],
+    "stateMutability": "nonpayable",
+    "type": "function"
+  },
+  {
+    "inputs": [
+      {
+        "internalType": "address",
+        "name": "paranetKAStorageContract",
+        "type": "address"
+      },
+      {
+        "internalType": "uint256",
+        "name": "paranetKATokenId",
+        "type": "uint256"
+      },
+      {
         "internalType": "uint72",
         "name": "identityId",
         "type": "uint72"
@@ -1068,7 +1313,29 @@
         "type": "uint256"
       },
       {
->>>>>>> 04b43225
+        "internalType": "address[]",
+        "name": "minerAddresses",
+        "type": "address[]"
+      }
+    ],
+    "name": "removeParanetCuratedMiners",
+    "outputs": [],
+    "stateMutability": "nonpayable",
+    "type": "function"
+  },
+  {
+    "inputs": [
+      {
+        "internalType": "address",
+        "name": "paranetKAStorageContract",
+        "type": "address"
+      },
+      {
+        "internalType": "uint256",
+        "name": "paranetKATokenId",
+        "type": "uint256"
+      },
+      {
         "internalType": "uint72[]",
         "name": "identityIds",
         "type": "uint72[]"
@@ -1080,8 +1347,24 @@
     "type": "function"
   },
   {
-<<<<<<< HEAD
-=======
+    "inputs": [
+      {
+        "internalType": "address",
+        "name": "paranetKAStorageContract",
+        "type": "address"
+      },
+      {
+        "internalType": "uint256",
+        "name": "paranetKATokenId",
+        "type": "uint256"
+      }
+    ],
+    "name": "requestParanetCuratedMinerAccess",
+    "outputs": [],
+    "stateMutability": "nonpayable",
+    "type": "function"
+  },
+  {
     "inputs": [
       {
         "internalType": "address",
@@ -1100,7 +1383,6 @@
     "type": "function"
   },
   {
->>>>>>> 04b43225
     "inputs": [],
     "name": "serviceAgreementStorageProxy",
     "outputs": [
